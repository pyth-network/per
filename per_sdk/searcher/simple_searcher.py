--- conflicted
+++ resolved
@@ -168,15 +168,12 @@
                 )
 
                 resp = await client.post(
-<<<<<<< HEAD
-                    LIQUIDATION_SERVER_ENDPOINT_BID, json=tx, timeout=20
-=======
                     urllib.parse.urljoin(
                         args.liquidation_server_url,
                         f"/v1/liquidation/opportunities/{opp_id}/bids",
                     ),
                     json=tx,
->>>>>>> 7a53ef1f
+                    timeout=20,
                 )
                 logger.info(
                     "Submitted bid amount %s for opportunity %s, server response: %s",
