[package]
name = "express-relay"
version = "0.3.1"
description = "Pyth Express Relay program for handling permissioning and bid distribution"
repository = "https://github.com/pyth-network/per"
license = "Apache-2.0"
edition = "2021"

[lib]
crate-type = ["cdylib", "lib"]
name = "express_relay"

[features]
default = ["cpi"]
cpi = []
no-entrypoint = []
no-idl = []
no-log-ix-name = []
idl-build = ["anchor-lang/idl-build"]

[dependencies]
<<<<<<< HEAD
anchor-lang = {version = ">=0.29.0", features = ["init-if-needed"]}
anchor-spl = ">=0.29.0"
=======
anchor-lang = { workspace = true, features = ["init-if-needed"] }
anchor-spl = { workspace = true }
>>>>>>> 94758a31
<|MERGE_RESOLUTION|>--- conflicted
+++ resolved
@@ -19,10 +19,5 @@
 idl-build = ["anchor-lang/idl-build"]
 
 [dependencies]
-<<<<<<< HEAD
-anchor-lang = {version = ">=0.29.0", features = ["init-if-needed"]}
-anchor-spl = ">=0.29.0"
-=======
 anchor-lang = { workspace = true, features = ["init-if-needed"] }
-anchor-spl = { workspace = true }
->>>>>>> 94758a31
+anchor-spl = { workspace = true }