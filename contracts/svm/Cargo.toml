[workspace]
members = [
    "testing",
    "programs/*",
    "cli"
]
resolver = "2"

[profile.release]
overflow-checks = true
lto = "fat"
codegen-units = 1
[profile.release.build-override]
opt-level = 3
incremental = false
codegen-units = 1

[workspace.dependencies]
<<<<<<< HEAD
anchor-lang = "0.31.0"
anchor-client = "0.31.0"
anchor-spl = "0.31.0"
litesvm = "0.6.0"
solana-program-test = "2.1.0"
solana-sdk = "2.1.0"
=======
anchor-lang = ">=0.29.0"
anchor-client = ">=0.29.0"
anchor-spl = ">=0.29.0"
litesvm = ">=0.1.0"
solana-program-test = ">=1.17.3"
solana-sdk = ">=1.17.3"
>>>>>>> b8795e4c
<|MERGE_RESOLUTION|>--- conflicted
+++ resolved
@@ -16,18 +16,9 @@
 codegen-units = 1
 
 [workspace.dependencies]
-<<<<<<< HEAD
-anchor-lang = "0.31.0"
-anchor-client = "0.31.0"
-anchor-spl = "0.31.0"
-litesvm = "0.6.0"
-solana-program-test = "2.1.0"
-solana-sdk = "2.1.0"
-=======
 anchor-lang = ">=0.29.0"
 anchor-client = ">=0.29.0"
 anchor-spl = ">=0.29.0"
 litesvm = ">=0.1.0"
 solana-program-test = ">=1.17.3"
-solana-sdk = ">=1.17.3"
->>>>>>> b8795e4c
+solana-sdk = ">=1.17.3"