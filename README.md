# Express Relay

## [Off-chain server](auction-server/README.md)

## [Contracts](per_multicall/README.md)

### pre-commit hooks

pre-commit is a tool that checks and fixes simple issues (formatting, ...) before each commit. You can install it by following [their website](https://pre-commit.com/). In order to enable checks for this repo run `pre-commit install` from command-line in the root of this repo.

The checks are also performed in the CI to ensure the code follows consistent formatting.

### Development with Tilt

Run `tilt up --namespace dev-<YOUR_NAMESPACE>` to start tilt.

## Testing

You can run forge tests from `per_multicall/` with the `--via-ir` flag. This only tests the smart contracts and can be used to evaluate whether any changes to the smart contracts preserve the desired behavior specified by the tests.

To run a happy path test of the on-chain contracts plus the off-chain services, follow the following steps. You will need a valid EVM private key saved as SK_TX_SENDER to submit forge transactions from.

1. Run `anvil --gas-limit 500000000000000000 --block-time 2`. Retrieve the localhost url and save as ANVIL_RPC_URL.
2. Run `forge script script/Vault.s.sol --via-ir --fork-url ${ANVIL_RPC_URL} --private-key ${SK_TX_SENDER} -vvv --sig 'setUpHappyPath()' --broadcast` from `per_multicall/`.
3. Run `forge script script/Vault.s.sol --via-ir --fork-url ${ANVIL_RPC_URL} --private-key ${SK_TX_SENDER} -vvv --sig 'getVault(uint256)' 0 --broadcast` from `per_multicall/`. Confirm that the logged vault amounts are nonzero.
4. Retrieve the following information from `per_multicall/latestEnvironment.json`:
   a. Retrieve the address saved under "multicall" and save as MULTICALL.
   b. Retrieve the address saved under "liquidationAdapter" and save as ADAPTER.
   c. Retrieve the address saved under "tokenVault" and save as TOKEN_VAULT.
   d. Retrieve the address saved under "weth" and save as WETH.
   e. Retreive the number saved under "perOperatorSk", convert to a hex string, and save as OPERATOR_SK. You can perform this conversion in Python by calling hex() on the number.
   f. Retrieve the number saved under "searcherAOwnerSk", convert to a hex string, and save as SEARCHER_SK. You can perform this conversion in Python by calling hex on the number.
5. Create a file `auction-server/config.yaml`. Follow the format in the template `auction-server/config.sample.yaml`. Under the chain `development`, set
   a. `geth_rpc_addr` to the value stored in ANVIL_RPC_URL
   b. `per_contract` to the value stored in MULTICALL
   c. `adapter_contract` to the value stored in ADAPTER
<<<<<<< HEAD
6. Run `cargo run -- run --relayer-private-key ${OPERATOR_SK}` from `auction-server/`. This should start up the auction server.
7. Run `python3 -m per_sdk.protocols.token_vault_monitor --chain-id development --rpc-url ${ANVIL_RPC_URL} --vault-contract ${TOKEN_VAULT} --weth-contract ${WETH} --liquidation-server-url http://localhost:9000/liquidation/submit_opportunity --mock-pyth`. This should start up the monitor script that exposes liquidatable vaults to the liquidation monitor server.
=======
6. Run `cargo run -- run --per-private-key ${OPERATOR_SK}` from `auction-server/`. This should start up the auction server.
7. Run `python3 -m per_sdk.protocols.token_vault_monitor --chain-id development --rpc-url ${ANVIL_RPC_URL} --vault-contract ${TOKEN_VAULT} --weth-contract ${WETH} --liquidation-server-url http://localhost:9000/v1/liquidation/opportunities --mock-pyth`. This should start up the monitor script that exposes liquidatable vaults to the liquidation monitor server.
>>>>>>> ccdb7a8b
8. Run `python3 -m per_sdk.searcher.simple_searcher --private-key ${SEARCHER_SK} --chain-id development --verbose --liquidation-server-url http://localhost:9000`.
9. Run `forge script script/Vault.s.sol --via-ir --fork-url ${ANVIL_RPC_URL} --private-key ${SK_TX_SENDER} -vvv --sig 'getVault(uint256)' 0 --broadcast` from `per_multicall/`. Confirm that the logged vault amounts are now 0--this indicates that the vault was properly liquidated.<|MERGE_RESOLUTION|>--- conflicted
+++ resolved
@@ -34,12 +34,7 @@
    a. `geth_rpc_addr` to the value stored in ANVIL_RPC_URL
    b. `per_contract` to the value stored in MULTICALL
    c. `adapter_contract` to the value stored in ADAPTER
-<<<<<<< HEAD
 6. Run `cargo run -- run --relayer-private-key ${OPERATOR_SK}` from `auction-server/`. This should start up the auction server.
-7. Run `python3 -m per_sdk.protocols.token_vault_monitor --chain-id development --rpc-url ${ANVIL_RPC_URL} --vault-contract ${TOKEN_VAULT} --weth-contract ${WETH} --liquidation-server-url http://localhost:9000/liquidation/submit_opportunity --mock-pyth`. This should start up the monitor script that exposes liquidatable vaults to the liquidation monitor server.
-=======
-6. Run `cargo run -- run --per-private-key ${OPERATOR_SK}` from `auction-server/`. This should start up the auction server.
 7. Run `python3 -m per_sdk.protocols.token_vault_monitor --chain-id development --rpc-url ${ANVIL_RPC_URL} --vault-contract ${TOKEN_VAULT} --weth-contract ${WETH} --liquidation-server-url http://localhost:9000/v1/liquidation/opportunities --mock-pyth`. This should start up the monitor script that exposes liquidatable vaults to the liquidation monitor server.
->>>>>>> ccdb7a8b
 8. Run `python3 -m per_sdk.searcher.simple_searcher --private-key ${SEARCHER_SK} --chain-id development --verbose --liquidation-server-url http://localhost:9000`.
 9. Run `forge script script/Vault.s.sol --via-ir --fork-url ${ANVIL_RPC_URL} --private-key ${SK_TX_SENDER} -vvv --sig 'getVault(uint256)' 0 --broadcast` from `per_multicall/`. Confirm that the logged vault amounts are now 0--this indicates that the vault was properly liquidated.