--- conflicted
+++ resolved
@@ -108,14 +108,10 @@
             );
     }
 
-<<<<<<< HEAD
-    function _verifyParams(ExecutionParams calldata params) internal view {
-=======
     function _verifyParams(
-        ExecutionParams memory params,
+        ExecutionParams calldata params,
         bytes memory signature
     ) internal view {
->>>>>>> 80bae7fd
         if (msg.sender != _expressRelay) {
             revert Unauthorized();
         }
@@ -208,16 +204,10 @@
     }
 
     function executeOpportunity(
-<<<<<<< HEAD
-        ExecutionParams calldata params
-    ) public payable {
-        _verifyParams(params);
-=======
-        ExecutionParams memory params,
+        ExecutionParams calldata params,
         bytes memory signature
     ) public payable {
         _verifyParams(params, signature);
->>>>>>> 80bae7fd
         // get balances of buy tokens before transferring sell tokens since there might be overlaps
         uint256[]
             memory buyTokensBalancesBeforeCall = _getContractTokenBalances(
