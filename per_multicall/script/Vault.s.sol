--- conflicted
+++ resolved
@@ -456,17 +456,10 @@
             IERC20(token2Latest).allowance(from, spender)
         );
     }
-<<<<<<< HEAD
-}
-=======
 
     function tryLiquidationAdapterContract() public view returns (address) {
         string memory json = vm.readFile(latestEnvironmentPath);
         address liquidationAdapter = vm.parseJsonAddress(json, ".liquidationAdapter");
         return LiquidationAdapter(payable(liquidationAdapter)).getWeth();
     }
-}
-
-
-
->>>>>>> c9544f56
+}