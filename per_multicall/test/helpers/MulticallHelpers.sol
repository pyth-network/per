--- conflicted
+++ resolved
@@ -17,15 +17,9 @@
 
     function assertFailedExternal(
         MulticallStatus memory status,
-<<<<<<< HEAD
-        bytes4 errorSelector
-    ) internal {
-        assertEq(bytes4(status.externalResult), errorSelector);
-=======
         bytes memory errorSelector
     ) internal {
         assertEq(bytes4(status.externalResult), bytes4(errorSelector));
->>>>>>> 6819fb58
     }
 
     function logMulticallStatuses(
