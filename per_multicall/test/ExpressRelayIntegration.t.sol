// Copyright (C) 2024 Lavra Holdings Limited - All Rights Reserved
pragma solidity ^0.8.13;

import {Test} from "forge-std/Test.sol";
import "forge-std/console.sol";

import "../src/Structs.sol";
import "../src/Errors.sol";
import "../src/TokenVaultErrors.sol";

import {ExpressRelayTestSetup} from "./ExpressRelayTestSetup.sol";

/**
 * @title ExpressRelayIntegrationTest
 *
 * ExpressRelayIntegrationTest is a suite that tests the integration of the various contracts in the ExpressRelay stack.
 * This includes the ExpressRelay entrypoint contract for all relay interactions, the TokenVault dummy lending protocol contract, individual searcher contracts programmed to perform liquidations, the OpportunityAdapter contract used to facilitate liquidations directly from searcher EOAs, and the relevant token contracts.
 * We test the integration of these contracts by creating vaults in the TokenVault protocol, simulating undercollateralization of these vaults to trigger liquidations, constructing the necessary liquidation data, and then calling liquidation through OpportunityAdapter or the searcher contracts.
 *
 * The focus in these tests is ensuring that liquidation succeeds (or fails as expected) through the ExpressRelay contrct routing to the searcher contracts or the OpportunityAdapter contract.
 */
contract ExpressRelayIntegrationTest is Test, ExpressRelayTestSetup {
    /**
     * @notice setUp function - sets up the contracts, wallets, tokens, oracle feeds, and vaults for the test
     */
    function setUp() public {
        setUpWallets();
        setUpContracts();
        setUpTokensAndOracle();
        setUpVaults();
        fundSearcherWallets();
    }

    function testLiquidateNoPER() public {
        uint vaultNumber = 0;
        // test permissionless liquidation (success)
        // raise price of debt token to make vault 0 undercollateralized
        bytes memory tokenDebtUpdateData = createPriceFeedUpdateSimple(
            mockPyth,
            idsDebt[vaultNumber],
            tokenDebtPricesLiqPermissionless[vaultNumber],
            tokenExpo
        );

        bytes memory signatureSearcher;

        uint256 validUntil = UINT256_MAX;

        AccountBalance memory balancesAPre = getBalances(
            address(searcherA),
            tokensCollateral[vaultNumber],
            tokensDebt[vaultNumber]
        );

        vm.prank(searcherAOwnerAddress);
        searcherA.doLiquidate(
            0,
            0,
            validUntil,
            tokenDebtUpdateData,
            signatureSearcher
        );

        AccountBalance memory balancesAPost = getBalances(
            address(searcherA),
            tokensCollateral[vaultNumber],
            tokensDebt[vaultNumber]
        );

        assertEq(
            balancesAPost.collateral,
            balancesAPre.collateral + amountsCollateral[vaultNumber]
        );
        assertEq(
            balancesAPost.debt,
            balancesAPre.debt - amountsDebt[vaultNumber]
        );
    }

    function testLiquidateNoPERFail() public {
        uint vaultNumber = 0;
        // test permissionless liquidation (failure)
        // raise price of debt token to make vault 0 undercollateralized
        bytes memory tokenDebtUpdateData = createPriceFeedUpdateSimple(
            mockPyth,
            idsDebt[vaultNumber],
            tokenDebtPricesLiqExpressRelay[vaultNumber],
            tokenExpo
        );

        bytes memory signatureSearcher;

        uint256 validUntil = UINT256_MAX;

        vm.expectRevert(InvalidLiquidation.selector);
        vm.prank(searcherAOwnerAddress);
        searcherA.doLiquidate(
            0,
            0,
            validUntil,
            tokenDebtUpdateData,
            signatureSearcher
        );
    }

    function testLiquidateSingle() public {
        // test ExpressRelay path liquidation (via multicall, express relay operator calls) with searcher contract
        uint256 vaultNumber = 0;

        address[] memory contracts = new address[](1);
        BidInfo[] memory bidInfos = new BidInfo[](1);

        uint256 bidAmount0 = 150;
        contracts[0] = address(searcherA);
        bidInfos[0] = makeBidInfo(bidAmount0, searcherAOwnerSk);

        (
            bytes memory permission,
            bytes[] memory data
        ) = getMulticallInfoSearcherContracts(vaultNumber, contracts, bidInfos);

        MulticallData[] memory multicallData = getMulticallData(
            contracts,
            data,
            bidInfos
        );

        uint256 balanceProtocolPre = address(tokenVault).balance;
        AccountBalance memory balancesAPre = getBalances(
            address(searcherA),
            tokensCollateral[vaultNumber],
            tokensDebt[vaultNumber]
        );

        MulticallStatus[]
            memory expectedMulticallStatuses = new MulticallStatus[](1);
        expectedMulticallStatuses[0].externalSuccess = true;
        expectMulticallIssuedEmit(
            permission,
            multicallData,
            expectedMulticallStatuses
        );

        vm.prank(relayer);
        MulticallStatus[] memory multicallStatuses = expressRelay.multicall(
            permission,
            multicallData
        );

        uint256 balanceProtocolPost = address(tokenVault).balance;
        AccountBalance memory balancesAPost = getBalances(
            address(searcherA),
            tokensCollateral[vaultNumber],
            tokensDebt[vaultNumber]
        );

        assertEq(
            balancesAPost.collateral,
            balancesAPre.collateral + amountsCollateral[vaultNumber]
        );
        assertEq(
            balancesAPost.debt,
            balancesAPre.debt - amountsDebt[vaultNumber]
        );

        checkMulticallStatuses(
            multicallStatuses,
            expectedMulticallStatuses,
            true
        );

        uint256 feeSplitProtocol = expressRelay.getFeeProtocol(
            address(tokenVault)
        );
        uint256 feeSplitPrecision = expressRelay.getFeeSplitPrecision();
        assertEq(
            balanceProtocolPost,
            balanceProtocolPre +
                (bidAmount0 * feeSplitProtocol) /
                feeSplitPrecision
        );
    }

    /**
     * @notice Test a multicall with two calls, where the second is expected to fail
     *
     * The first call should succeed and liquidate the vault. The second should therefore fail, bc the vault is already liquidated.
     */
    function testLiquidateMultipleFailSecond() public {
        uint256 vaultNumber = 0;

        address[] memory contracts = new address[](2);
        BidInfo[] memory bidInfos = new BidInfo[](2);

        uint256 bidAmount0 = 150;
        contracts[0] = address(searcherA);
        bidInfos[0] = makeBidInfo(bidAmount0, searcherAOwnerSk);

        uint256 bidAmount1 = 100;
        contracts[1] = address(searcherB);
        bidInfos[1] = makeBidInfo(bidAmount1, searcherAOwnerSk);

        (
            bytes memory permission,
            bytes[] memory data
        ) = getMulticallInfoSearcherContracts(vaultNumber, contracts, bidInfos);

        MulticallData[] memory multicallData = getMulticallData(
            contracts,
            data,
            bidInfos
        );

        uint256 balanceProtocolPre = address(tokenVault).balance;
        AccountBalance memory balancesAPre = getBalances(
            address(searcherA),
            tokensCollateral[vaultNumber],
            tokensDebt[vaultNumber]
        );
        AccountBalance memory balancesBPre = getBalances(
            address(searcherB),
            tokensCollateral[vaultNumber],
            tokensDebt[vaultNumber]
        );

        MulticallStatus[]
            memory expectedMulticallStatuses = new MulticallStatus[](2);
        expectedMulticallStatuses[0].externalSuccess = true;
        expectedMulticallStatuses[1].externalSuccess = false;
        expectMulticallIssuedEmit(
            permission,
            multicallData,
            expectedMulticallStatuses
        );

        vm.prank(relayer);
        MulticallStatus[] memory multicallStatuses = expressRelay.multicall(
            permission,
            multicallData
        );
        uint256 balanceProtocolPost = address(tokenVault).balance;
        AccountBalance memory balancesAPost = getBalances(
            address(searcherA),
            tokensCollateral[vaultNumber],
            tokensDebt[vaultNumber]
        );

        AccountBalance memory balancesBPost = getBalances(
            address(searcherB),
            tokensCollateral[vaultNumber],
            tokensDebt[vaultNumber]
        );

        assertEq(
            balancesAPost.collateral,
            balancesAPre.collateral + amountsCollateral[vaultNumber]
        );
        assertEq(
            balancesAPost.debt,
            balancesAPre.debt - amountsDebt[vaultNumber]
        );

        assertEq(balancesBPost.collateral, balancesBPre.collateral);
        assertEq(balancesBPost.debt, balancesBPre.debt);

        logMulticallStatuses(multicallStatuses);

        // set checkExternalResult to false, failure comes from an unknown error
        checkMulticallStatuses(
            multicallStatuses,
            expectedMulticallStatuses,
            false
        );

        uint256 feeSplitProtocol = expressRelay.getFeeProtocol(
            address(tokenVault)
        );
        uint256 feeSplitPrecision = expressRelay.getFeeSplitPrecision();
        assertEq(
            balanceProtocolPost,
            balanceProtocolPre +
                (bidAmount0 * feeSplitProtocol) /
                feeSplitPrecision
        );
    }

    /**
     * @notice Test a multicall with two calls, where the first is expected to fail
     *
     * The first call should fail, bc the searcher contract has no Eth to pay the express relay. The second should therefore succeed in liquidating the vault.
     */
    function testLiquidateMultipleFailFirst() public {
        uint256 vaultNumber = 0;

        address[] memory contracts = new address[](2);
        BidInfo[] memory bidInfos = new BidInfo[](2);

        uint256 bidAmount0 = 150;
        contracts[0] = address(searcherA);
        bidInfos[0] = makeBidInfo(bidAmount0, searcherAOwnerSk);

        uint256 bidAmount1 = 100;
        contracts[1] = address(searcherB);
        bidInfos[1] = makeBidInfo(bidAmount1, searcherBOwnerSk);

        (
            bytes memory permission,
            bytes[] memory data
        ) = getMulticallInfoSearcherContracts(vaultNumber, contracts, bidInfos);

        MulticallData[] memory multicallData = getMulticallData(
            contracts,
            data,
            bidInfos
        );

        uint256 balanceProtocolPre = address(tokenVault).balance;
        AccountBalance memory balancesAPre = getBalances(
            address(searcherA),
            tokensCollateral[vaultNumber],
            tokensDebt[vaultNumber]
        );
        AccountBalance memory balancesBPre = getBalances(
            address(searcherB),
            tokensCollateral[vaultNumber],
            tokensDebt[vaultNumber]
        );

        // drain searcherA contract of Eth, so that the first liquidation fails
        vm.prank(searcherAOwnerAddress);
        searcherA.withdrawEth(address(searcherA).balance);

        MulticallStatus[]
            memory expectedMulticallStatuses = new MulticallStatus[](2);
        expectedMulticallStatuses[0].externalSuccess = false;
        expectedMulticallStatuses[1].externalSuccess = true;
        expectMulticallIssuedEmit(
            permission,
            multicallData,
            expectedMulticallStatuses
        );

        vm.prank(relayer);
        MulticallStatus[] memory multicallStatuses = expressRelay.multicall(
            permission,
            multicallData
        );

        uint256 balanceProtocolPost = address(tokenVault).balance;

        AccountBalance memory balancesAPost = getBalances(
            address(searcherA),
            tokensCollateral[vaultNumber],
            tokensDebt[vaultNumber]
        );
        AccountBalance memory balancesBPost = getBalances(
            address(searcherB),
            tokensCollateral[vaultNumber],
            tokensDebt[vaultNumber]
        );

        assertEq(balancesAPost.collateral, balancesAPre.collateral);
        assertEq(balancesAPost.debt, balancesAPre.debt);

        assertEq(
            balancesBPost.collateral,
            balancesBPre.collateral + amountsCollateral[vaultNumber]
        );
        assertEq(
            balancesBPost.debt,
            balancesBPre.debt - amountsDebt[vaultNumber]
        );

        logMulticallStatuses(multicallStatuses);

        checkMulticallStatuses(
            multicallStatuses,
            expectedMulticallStatuses,
            true
        );

        uint256 feeSplitProtocol = expressRelay.getFeeProtocol(
            address(tokenVault)
        );
        uint256 feeSplitPrecision = expressRelay.getFeeSplitPrecision();
        assertEq(
            balanceProtocolPost,
            balanceProtocolPre +
                (bidAmount1 * feeSplitProtocol) /
                feeSplitPrecision
        );
    }

    function testLiquidateWrongPermissionFail() public {
        uint256 vaultNumber = 0;

        address[] memory contracts = new address[](1);
        BidInfo[] memory bidInfos = new BidInfo[](1);

        uint256 bidAmount0 = 150;
        contracts[0] = address(searcherA);
        bidInfos[0] = makeBidInfo(bidAmount0, searcherAOwnerSk);

        (
            bytes memory permission,
            bytes[] memory data
        ) = getMulticallInfoSearcherContracts(vaultNumber, contracts, bidInfos);

        MulticallData[] memory multicallData = getMulticallData(
            contracts,
            data,
            bidInfos
        );

        // wrong permisison key
        permission = abi.encode(address(0));

        uint256 balanceProtocolPre = address(tokenVault).balance;
        AccountBalance memory balancesAPre = getBalances(
            address(searcherA),
            tokensCollateral[vaultNumber],
            tokensDebt[vaultNumber]
        );

        MulticallStatus[]
            memory expectedMulticallStatuses = new MulticallStatus[](1);
        expectedMulticallStatuses[0].externalResult = abi.encodeWithSelector(
            InvalidLiquidation.selector
        );
        expectMulticallIssuedEmit(
            permission,
            multicallData,
            expectedMulticallStatuses
        );

        vm.prank(relayer);
        MulticallStatus[] memory multicallStatuses = expressRelay.multicall(
            permission,
            multicallData
        );

        uint256 balanceProtocolPost = address(tokenVault).balance;
        AccountBalance memory balancesAPost = getBalances(
            address(searcherA),
            tokensCollateral[vaultNumber],
            tokensDebt[vaultNumber]
        );

        assertEq(balancesAPost.collateral, balancesAPre.collateral);
        assertEq(balancesAPost.debt, balancesAPre.debt);

        checkMulticallStatuses(
            multicallStatuses,
            expectedMulticallStatuses,
            true
        );

        assertEq(balanceProtocolPost, balanceProtocolPre);
    }

    function testLiquidateMismatchedBidFail() public {
        uint256 vaultNumber = 0;

        address[] memory contracts = new address[](1);
        BidInfo[] memory bidInfos = new BidInfo[](1);

        uint256 bidAmount0 = 150;
        contracts[0] = address(searcherA);
        bidInfos[0] = makeBidInfo(bidAmount0, searcherAOwnerSk);

        (
            bytes memory permission,
            bytes[] memory data
        ) = getMulticallInfoSearcherContracts(vaultNumber, contracts, bidInfos);

        // mismatched bid--multicall expects higher bid than what is paid out by the searcher
        bidInfos[0].bid = bidInfos[0].bid + 1;

        MulticallData[] memory multicallData = getMulticallData(
            contracts,
            data,
            bidInfos
        );

        uint256 balanceProtocolPre = address(tokenVault).balance;
        AccountBalance memory balancesAPre = getBalances(
            address(searcherA),
            tokensCollateral[vaultNumber],
            tokensDebt[vaultNumber]
        );

        MulticallStatus[]
            memory expectedMulticallStatuses = new MulticallStatus[](1);
        expectedMulticallStatuses[0].externalSuccess = false;
        expectedMulticallStatuses[0].multicallRevertReason = "invalid bid";
        expectMulticallIssuedEmit(
            permission,
            multicallData,
            expectedMulticallStatuses
        );

        vm.prank(relayer);
        MulticallStatus[] memory multicallStatuses = expressRelay.multicall(
            permission,
            multicallData
        );

        uint256 balanceProtocolPost = address(tokenVault).balance;
        AccountBalance memory balancesAPost = getBalances(
            address(searcherA),
            tokensCollateral[vaultNumber],
            tokensDebt[vaultNumber]
        );

        assertEq(balancesAPost.collateral, balancesAPre.collateral);
        assertEq(balancesAPost.debt, balancesAPre.debt);

        checkMulticallStatuses(
            multicallStatuses,
            expectedMulticallStatuses,
            true
        );

        assertEq(balanceProtocolPost, balanceProtocolPre);
    }

    function testLiquidateOpportunityAdapter() public {
        uint256 vaultNumber = 0;

        address[] memory contracts = new address[](1);
        BidInfo[] memory bidInfos = new BidInfo[](1);

        uint256 bidAmount0 = 150;
        contracts[0] = address(opportunityAdapter);
        bidInfos[0] = makeBidInfo(bidAmount0, searcherAOwnerSk);

        (
            bytes memory permission,
            bytes[] memory data
        ) = getMulticallInfoOpportunityAdapter(vaultNumber, bidInfos);

        MulticallData[] memory multicallData = getMulticallData(
            contracts,
            data,
            bidInfos
        );

        AccountBalance memory balancesAPre = getBalances(
            searcherAOwnerAddress,
            tokensCollateral[vaultNumber],
            tokensDebt[vaultNumber]
        );
        uint256 balanceProtocolPre = address(tokenVault).balance;

        MulticallStatus[]
            memory expectedMulticallStatuses = new MulticallStatus[](1);
        expectedMulticallStatuses[0].externalSuccess = true;
        expectMulticallIssuedEmit(
            permission,
            multicallData,
            expectedMulticallStatuses
        );

        vm.prank(relayer);
        MulticallStatus[] memory multicallStatuses = expressRelay.multicall(
            permission,
            multicallData
        );

        uint256 balanceProtocolPost = address(tokenVault).balance;

        AccountBalance memory balancesAPost = getBalances(
            searcherAOwnerAddress,
            tokensCollateral[vaultNumber],
            tokensDebt[vaultNumber]
        );

        assertEq(
            balancesAPost.collateral,
            balancesAPre.collateral + amountsCollateral[vaultNumber]
        );
        assertEq(
            balancesAPost.debt,
            balancesAPre.debt - amountsDebt[vaultNumber]
        );

        checkMulticallStatuses(
            multicallStatuses,
            expectedMulticallStatuses,
            true
        );

        uint256 feeSplitProtocol = expressRelay.getFeeProtocol(
            address(tokenVault)
        );
        uint256 feeSplitPrecision = expressRelay.getFeeSplitPrecision();
        assertEq(
            balanceProtocolPost,
            balanceProtocolPre +
                (bidAmount0 * feeSplitProtocol) /
                feeSplitPrecision
        );
    }

    function testLiquidateOpportunityAdapterInvalidSignatureFail() public {
        uint256 vaultNumber = 0;

        address[] memory contracts = new address[](1);
        BidInfo[] memory bidInfos = new BidInfo[](1);

        uint256 bidAmount0 = 150;
        contracts[0] = address(opportunityAdapter);
        bidInfos[0] = makeBidInfo(bidAmount0, searcherBOwnerSk);
        bidInfos[0].executor = searcherAOwnerAddress; // use wrong liquidator address to induce invalid signature

        (
            bytes memory permission,
            bytes[] memory data
        ) = getMulticallInfoOpportunityAdapter(vaultNumber, bidInfos);

        MulticallData[] memory multicallData = getMulticallData(
            contracts,
            data,
            bidInfos
        );

        AccountBalance memory balancesAPre = getBalances(
            searcherAOwnerAddress,
            tokensCollateral[vaultNumber],
            tokensDebt[vaultNumber]
        );
        uint256 balanceProtocolPre = address(tokenVault).balance;

        MulticallStatus[]
            memory expectedMulticallStatuses = new MulticallStatus[](1);
        expectedMulticallStatuses[0].externalSuccess = false;
        expectedMulticallStatuses[0].externalResult = abi.encodeWithSelector(
            InvalidExecutorSignature.selector
        );
        expectMulticallIssuedEmit(
            permission,
            multicallData,
            expectedMulticallStatuses
        );

        vm.prank(relayer);
        MulticallStatus[] memory multicallStatuses = expressRelay.multicall(
            permission,
            multicallData
        );

        AccountBalance memory balancesAPost = getBalances(
            searcherAOwnerAddress,
            tokensCollateral[vaultNumber],
            tokensDebt[vaultNumber]
        );
        uint256 balanceProtocolPost = address(tokenVault).balance;

        assertEqBalances(balancesAPost, balancesAPre);

<<<<<<< HEAD
        checkMulticallStatuses(
            multicallStatuses,
            expectedMulticallStatuses,
            true
        );

        assertEq(balanceProtocolPost, balanceProtocolPre);
=======
        assertFailedExternal(multicallStatuses[0], InvalidSignature.selector);
>>>>>>> da8cca70
    }

    function testLiquidateOpportunityAdapterExpiredSignatureFail() public {
        uint256 vaultNumber = 0;

        address[] memory contracts = new address[](1);
        BidInfo[] memory bidInfos = new BidInfo[](1);

        uint256 bidAmount0 = 150;
        contracts[0] = address(opportunityAdapter);
        bidInfos[0] = makeBidInfo(bidAmount0, searcherAOwnerSk);
        bidInfos[0].validUntil = block.timestamp - 1; // use old timestamp for the validUntil field to create expired signature

        (
            bytes memory permission,
            bytes[] memory data
        ) = getMulticallInfoOpportunityAdapter(vaultNumber, bidInfos);

        MulticallData[] memory multicallData = getMulticallData(
            contracts,
            data,
            bidInfos
        );

        AccountBalance memory balancesAPre = getBalances(
            searcherAOwnerAddress,
            tokensCollateral[vaultNumber],
            tokensDebt[vaultNumber]
        );
        uint256 balanceProtocolPre = address(tokenVault).balance;

        MulticallStatus[]
            memory expectedMulticallStatuses = new MulticallStatus[](1);
        expectedMulticallStatuses[0].externalSuccess = false;
        expectedMulticallStatuses[0].externalResult = abi.encodeWithSelector(
            ExpiredSignature.selector
        );
        expectMulticallIssuedEmit(
            permission,
            multicallData,
            expectedMulticallStatuses
        );

        vm.prank(relayer);
        MulticallStatus[] memory multicallStatuses = expressRelay.multicall(
            permission,
            multicallData
        );

        AccountBalance memory balancesAPost = getBalances(
            searcherAOwnerAddress,
            tokensCollateral[vaultNumber],
            tokensDebt[vaultNumber]
        );
        uint256 balanceProtocolPost = address(tokenVault).balance;

        assertEqBalances(balancesAPost, balancesAPre);
        assertEq(balanceProtocolPre, balanceProtocolPost);
        checkMulticallStatuses(
            multicallStatuses,
            expectedMulticallStatuses,
            true
        );

        assertEq(balanceProtocolPost, balanceProtocolPre);
    }

    /**
     * @notice Test a multicall with two calls to liquidate the same vault, where the second is expected to fail
     *
     * The second call should fail with the expected error message, bc the vault is already liquidated.
     */
    function testLiquidateLiquidationAdapterLiquidationCallFail() public {
        uint256 vaultNumber = 0;

        address[] memory contracts = new address[](2);
        BidInfo[] memory bidInfos = new BidInfo[](2);

        uint256 bidAmount0 = 150;
        contracts[0] = address(opportunityAdapter);
        bidInfos[0] = makeBidInfo(bidAmount0, searcherAOwnerSk);

        uint256 bidAmount1 = 100;
        contracts[1] = address(opportunityAdapter);
        bidInfos[1] = makeBidInfo(bidAmount1, searcherBOwnerSk);

        (
            bytes memory permission,
            bytes[] memory data
        ) = getMulticallInfoOpportunityAdapter(vaultNumber, bidInfos);

        MulticallData[] memory multicallData = getMulticallData(
            contracts,
            data,
            bidInfos
        );

        uint256 balanceProtocolPre = address(tokenVault).balance;
        AccountBalance memory balancesAPre = getBalances(
            searcherAOwnerAddress,
            tokensCollateral[vaultNumber],
            tokensDebt[vaultNumber]
        );
        AccountBalance memory balancesBPre = getBalances(
            searcherBOwnerAddress,
            tokensCollateral[vaultNumber],
            tokensDebt[vaultNumber]
        );

        MulticallStatus[]
            memory expectedMulticallStatuses = new MulticallStatus[](2);
        expectedMulticallStatuses[0].externalSuccess = true;
        expectedMulticallStatuses[1].externalResult = abi.encodeWithSelector(
            TargetCallFailed.selector
        );
        expectMulticallIssuedEmit(
            permission,
            multicallData,
            expectedMulticallStatuses
        );

        vm.prank(relayer);
        MulticallStatus[] memory multicallStatuses = expressRelay.multicall(
            permission,
            multicallData
        );

        uint256 balanceProtocolPost = address(tokenVault).balance;
        AccountBalance memory balancesAPost = getBalances(
            searcherAOwnerAddress,
            tokensCollateral[vaultNumber],
            tokensDebt[vaultNumber]
        );
        AccountBalance memory balancesBPost = getBalances(
            searcherBOwnerAddress,
            tokensCollateral[vaultNumber],
            tokensDebt[vaultNumber]
        );

        assertEq(
            balancesAPost.collateral,
            balancesAPre.collateral + amountsCollateral[vaultNumber]
        );
        assertEq(
            balancesAPost.debt,
            balancesAPre.debt - amountsDebt[vaultNumber]
        );
        assertEqBalances(balancesBPost, balancesBPre);

        checkMulticallStatuses(
            multicallStatuses,
            expectedMulticallStatuses,
            true
        );

        uint256 feeSplitProtocol = expressRelay.getFeeProtocol(
            address(tokenVault)
        );
        uint256 feeSplitPrecision = expressRelay.getFeeSplitPrecision();
        assertEq(
            balanceProtocolPost,
            balanceProtocolPre +
                (bidAmount0 * feeSplitProtocol) /
                feeSplitPrecision
        );
    }
}<|MERGE_RESOLUTION|>--- conflicted
+++ resolved
@@ -635,7 +635,7 @@
             memory expectedMulticallStatuses = new MulticallStatus[](1);
         expectedMulticallStatuses[0].externalSuccess = false;
         expectedMulticallStatuses[0].externalResult = abi.encodeWithSelector(
-            InvalidExecutorSignature.selector
+            InvalidSignature.selector
         );
         expectMulticallIssuedEmit(
             permission,
@@ -658,7 +658,6 @@
 
         assertEqBalances(balancesAPost, balancesAPre);
 
-<<<<<<< HEAD
         checkMulticallStatuses(
             multicallStatuses,
             expectedMulticallStatuses,
@@ -666,9 +665,6 @@
         );
 
         assertEq(balanceProtocolPost, balanceProtocolPre);
-=======
-        assertFailedExternal(multicallStatuses[0], InvalidSignature.selector);
->>>>>>> da8cca70
     }
 
     function testLiquidateOpportunityAdapterExpiredSignatureFail() public {
