--- conflicted
+++ resolved
@@ -9,12 +9,8 @@
 import "../src/Structs.sol";
 import "../src/OpportunityAdapter.sol";
 import "../src/OpportunityAdapterUpgradable.sol";
-<<<<<<< HEAD
 import "../src/MyToken.sol";
-import "./helpers/Signatures.sol";
-=======
 import "./helpers/Signatures/OpportunityAdapterSignature.sol";
->>>>>>> da8cca70
 
 contract MockTarget {
     error BadCall();
@@ -91,7 +87,7 @@
     }
 
     function testRevertWhenInsufficientWethToTransferForCall() public {
-        (, uint256 executorSk) = makeAddrAndKey("executor");
+        (address executor, uint256 executorSk) = makeAddrAndKey("executor");
         TokenAmount[] memory noTokens = new TokenAmount[](0);
         bytes memory targetCalldata = abi.encodeWithSelector(
             mockTarget.execute.selector,
@@ -164,6 +160,8 @@
             100
         );
         ExecutionParams memory executionParams = createAndSignExecutionParams(
+            opportunityAdapter,
+            executor,
             sellTokens,
             buyTokens,
             address(mockTarget),
@@ -207,13 +205,15 @@
     }
 
     function testExecutionWithNoBidAndCallValue() public {
-        (, uint256 executorSk) = makeAddrAndKey("executor");
+        (address executor, uint256 executorSk) = makeAddrAndKey("executor");
         TokenAmount[] memory noTokens = new TokenAmount[](0);
         bytes memory targetCalldata = abi.encodeWithSelector(
             mockTarget.execute.selector,
             abi.encode("arbitrary data")
         );
         ExecutionParams memory executionParams = createAndSignExecutionParams(
+            opportunityAdapter,
+            executor,
             noTokens,
             noTokens,
             address(mockTarget),
@@ -236,7 +236,7 @@
     }
 
     function testRevertWhenInsufficientTokensReceived() public {
-        (, uint256 executorSk) = makeAddrAndKey("executor");
+        (address executor, uint256 executorSk) = makeAddrAndKey("executor");
         TokenAmount[] memory sellTokens = new TokenAmount[](0);
         TokenAmount[] memory buyTokens = new TokenAmount[](1);
         buyTokens[0] = TokenAmount(address(buyToken), 100);
@@ -246,6 +246,8 @@
             99
         );
         ExecutionParams memory executionParams = createAndSignExecutionParams(
+            opportunityAdapter,
+            executor,
             sellTokens,
             buyTokens,
             address(mockTarget),
@@ -266,7 +268,7 @@
     function createDummyExecutionParams(
         bool shouldRevert
     ) internal returns (ExecutionParams memory) {
-        (, uint256 executorSk) = makeAddrAndKey("executor");
+        (address executor, uint256 executorSk) = makeAddrAndKey("executor");
         TokenAmount[] memory noTokens = new TokenAmount[](0);
         bytes memory targetCalldata;
         if (shouldRevert) {
@@ -281,6 +283,8 @@
         }
         return
             createAndSignExecutionParams(
+                opportunityAdapter,
+                executor,
                 noTokens,
                 noTokens,
                 address(mockTarget),
@@ -348,6 +352,8 @@
         sellTokens[0] = TokenAmount(address(buyToken), 100);
         (address executor, uint256 executorSk) = makeAddrAndKey("executor");
         ExecutionParams memory executionParams = createAndSignExecutionParams(
+            opportunityAdapter,
+            executor,
             sellTokens,
             buyTokens,
             address(mockTarget),
@@ -373,7 +379,7 @@
     }
 
     function testRevertWhenDuplicateTokens() public {
-        (, uint256 executorSk) = makeAddrAndKey("executor");
+        (address executor, uint256 executorSk) = makeAddrAndKey("executor");
         TokenAmount[] memory noTokens = new TokenAmount[](0);
         TokenAmount[] memory duplicateTokens = new TokenAmount[](2);
         duplicateTokens[0] = TokenAmount(address(buyToken), 100);
@@ -384,6 +390,8 @@
         );
         ExecutionParams
             memory executionParamsDuplicateBuy = createAndSignExecutionParams(
+                opportunityAdapter,
+                executor,
                 noTokens,
                 duplicateTokens,
                 address(mockTarget),
@@ -398,6 +406,8 @@
         opportunityAdapter.executeOpportunity(executionParamsDuplicateBuy);
         ExecutionParams
             memory executionParamsDuplicateSell = createAndSignExecutionParams(
+                opportunityAdapter,
+                executor,
                 duplicateTokens,
                 noTokens,
                 address(mockTarget),
@@ -413,13 +423,15 @@
     }
 
     function testRevertWhenExpired() public {
-        (, uint256 executorSk) = makeAddrAndKey("executor");
+        (address executor, uint256 executorSk) = makeAddrAndKey("executor");
         TokenAmount[] memory noTokens = new TokenAmount[](0);
         bytes memory targetCalldata = abi.encodeWithSelector(
             mockTarget.execute.selector,
             abi.encode(0)
         );
         ExecutionParams memory executionParams = createAndSignExecutionParams(
+            opportunityAdapter,
+            executor,
             noTokens,
             noTokens,
             address(mockTarget),
