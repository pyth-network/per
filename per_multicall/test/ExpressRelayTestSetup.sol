--- conflicted
+++ resolved
@@ -684,21 +684,10 @@
      * @param a: the first BalancesMockTarget struct
      * @param b: the second BalancesMockTarget struct
      */
-<<<<<<< HEAD
-    function assertExpectedBidPayment(
-        uint256 balancePre,
-        uint256 balancePost,
-        BidInfo[] memory bidInfos,
-        MulticallStatus[] memory multicallStatuses
-    ) public {
-        require(
-            bidInfos.length == multicallStatuses.length,
-            "bidInfos and multicallStatuses must have the same length"
-=======
     function assertEqBalancesMockTarget(
         BalancesMockTarget memory a,
         BalancesMockTarget memory b
-    ) public pure {
+    ) public {
         assertEq(a.balanceFeeReceiver, b.balanceFeeReceiver);
         assertEq(a.balanceMockTarget, b.balanceMockTarget);
         assertEq(a.balanceExpressRelay, b.balanceExpressRelay);
@@ -741,7 +730,6 @@
             balancesPre.balanceMockTarget,
             balancesPre.balanceExpressRelay,
             balancesPre.balanceRelayer
->>>>>>> 6819fb58
         );
 
         uint256 totalBid = 0;
