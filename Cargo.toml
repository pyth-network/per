--- conflicted
+++ resolved
@@ -44,11 +44,8 @@
 borsh = "1.5.1"
 spl-associated-token-account = "6.0.0"
 spl-token = "7.0.0"
-<<<<<<< HEAD
 spl-memo-client = "0.1.0"
-=======
 spl-token-2022 = "7.0.0"
->>>>>>> a60e208a
 
 # This patch disables debugging features in litesvm runtime_environments
 # which allows more programs to be loaded in the runtime
