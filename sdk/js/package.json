--- conflicted
+++ resolved
@@ -41,11 +41,8 @@
     "@coral-xyz/anchor": "catalog:",
     "@kamino-finance/limo-sdk": "catalog:",
     "@solana/web3.js": "catalog:",
-<<<<<<< HEAD
     "@solana/spl-token": "catalog:",
-=======
     "bs58": "^6.0.0",
->>>>>>> ffd3f076
     "decimal.js": "^10.4.3",
     "isomorphic-ws": "^5.0.0",
     "openapi-client-axios": "^7.5.5",
