import yargs from "yargs";
import { hideBin } from "yargs/helpers";
import {
  Client,
  ExpressRelaySvmConfig,
  Opportunity,
  OpportunitySvm,
} from "../index";
import {
  BidStatusUpdate,
  BidSvm,
  ChainId,
  OpportunityDelete,
  SvmChainUpdate,
} from "../types";
import { SVM_CONSTANTS } from "../const";

import * as anchor from "@coral-xyz/anchor";
import {
  Keypair,
  PublicKey,
  Connection,
  Blockhash,
  TransactionInstruction,
} from "@solana/web3.js";

import * as limo from "@kamino-finance/limo-sdk";
import { Decimal } from "decimal.js";
import {
  getMintDecimals,
  getPdaAuthority,
  OrderStateAndAddress,
} from "@kamino-finance/limo-sdk/dist/utils";

const DAY_IN_SECONDS = 60 * 60 * 24;

type BidData = {
  bidAmount: anchor.BN;
  router: PublicKey;
  relayerSigner: PublicKey;
  relayerFeeReceiver: PublicKey;
};

class SimpleSearcherLimo {
  private client: Client;
  private readonly connectionSvm: Connection;
  private mintDecimals: Record<string, number> = {};
  private expressRelayConfig: ExpressRelaySvmConfig | undefined;
  private recentBlockhash: Record<ChainId, Blockhash> = {};
  constructor(
    public endpointExpressRelay: string,
    public chainId: string,
    private searcher: Keypair,
    public endpointSvm: string,
    public fillRate: number,
    public withLatency: boolean,
    public bidMargin: number,
    public apiKey?: string
  ) {
    this.client = new Client(
      {
        baseUrl: endpointExpressRelay,
        apiKey,
      },
      undefined,
      this.opportunityHandler.bind(this),
      this.bidStatusHandler.bind(this),
      this.svmChainUpdateHandler.bind(this),
      this.removeOpportunitiesHandler.bind(this)
    );
    this.connectionSvm = new Connection(endpointSvm, "confirmed");
  }

  async bidStatusHandler(bidStatus: BidStatusUpdate) {
    let resultDetails = "";
    if (bidStatus.type == "submitted" || bidStatus.type == "won") {
      resultDetails = `, transaction ${bidStatus.result}`;
    } else if (bidStatus.type == "lost") {
      if (bidStatus.result) {
        resultDetails = `, transaction ${bidStatus.result}`;
      }
    }
    console.log(
      `Bid status for bid ${bidStatus.id}: ${bidStatus.type}${resultDetails}`
    );
  }

  async getMintDecimalsCached(mint: PublicKey): Promise<number> {
    const mintAddress = mint.toBase58();
    if (this.mintDecimals[mintAddress]) {
      return this.mintDecimals[mintAddress];
    }
    const decimals = await getMintDecimals(this.connectionSvm, mint);
    this.mintDecimals[mintAddress] = decimals;
    return decimals;
  }

  /**
   * Generates a bid for a given opportunity by transferring assets from the searcher's wallet
   * @param opportunity The SVM opportunity to bid on
   * @returns The generated bid object
   */
  async generateBid(opportunity: OpportunitySvm): Promise<BidSvm> {
    const order = opportunity.order;
    const limoClient = new limo.LimoClient(
      this.connectionSvm,
      order.state.globalConfig
    );

    const ixsTakeOrder = await this.formTakeOrderIxs(limoClient, order);
    const txRaw = new anchor.web3.Transaction().add(...ixsTakeOrder);

    const bidData = await this.getBidData(limoClient, order);

    const bid = await this.client.constructSvmBid(
      txRaw,
      this.searcher.publicKey,
      bidData.router,
      order.address,
      bidData.bidAmount,
      new anchor.BN(Math.round(Date.now() / 1000 + DAY_IN_SECONDS)),
      this.chainId,
      bidData.relayerSigner,
      bidData.relayerFeeReceiver
    );

    bid.transaction.recentBlockhash = this.recentBlockhash[this.chainId];
    bid.transaction.sign(this.searcher);
    return bid;
  }

  /**
   * Fetches the router address, bid amount, and relayer addresses required to create a valid bid
   * @param limoClient The Limo client
   * @param order The limit order to be fulfilled
   * @returns The fetched bid data
   */
  async getBidData(
    limoClient: limo.LimoClient,
    order: OrderStateAndAddress
  ): Promise<BidData> {
    const router = getPdaAuthority(
      limoClient.getProgramID(),
      order.state.globalConfig
    );
    const bidAmount = new anchor.BN(argv.bid);
    if (!this.expressRelayConfig) {
      this.expressRelayConfig = await this.client.getExpressRelaySvmConfig(
        this.chainId,
        this.connectionSvm
      );
    }

    return {
      bidAmount,
      router,
      relayerSigner: this.expressRelayConfig.relayerSigner,
      relayerFeeReceiver: this.expressRelayConfig.feeReceiverRelayer,
    };
  }

  /**
   * Creates the take order instructions on the Limo program
   * @param limoClient The Limo client
   * @param order The limit order to be fulfilled
   * @returns The Limo TakeOrder instructions used to fulfill the order
   */
  async formTakeOrderIxs(
    limoClient: limo.LimoClient,
    order: OrderStateAndAddress
  ): Promise<TransactionInstruction[]> {
    const inputMintDecimals = await this.getMintDecimalsCached(
      order.state.inputMint
    );
    const outputMintDecimals = await this.getMintDecimalsCached(
      order.state.outputMint
    );
    const effectiveFillRate = Math.min(
      this.fillRate,
      (100 * order.state.remainingInputAmount.toNumber()) /
        order.state.initialInputAmount.toNumber()
    );
    const inputAmountDecimals = new Decimal(
      order.state.initialInputAmount.toNumber()
    )
      .mul(effectiveFillRate)
      .div(100)
      .floor()
      .div(new Decimal(10).pow(inputMintDecimals));

    const outputAmountDecimals = new Decimal(
      order.state.expectedOutputAmount.toNumber()
    )
      .mul(effectiveFillRate)
      .div(100)
      .ceil()
      .div(new Decimal(10).pow(outputMintDecimals));

    console.log("Order address", order.address.toBase58());
    console.log("Fill rate", effectiveFillRate);
    console.log(
      "Sell token",
      order.state.inputMint.toBase58(),
      "amount:",
      inputAmountDecimals.toString()
    );
    console.log(
      "Buy token",
      order.state.outputMint.toBase58(),
      "amount:",
      outputAmountDecimals.toString()
    );

    return limoClient.takeOrderIx(
      this.searcher.publicKey,
      order,
      inputAmountDecimals,
      outputAmountDecimals,
      SVM_CONSTANTS[this.chainId].expressRelayProgram,
      inputMintDecimals,
      outputMintDecimals
    );
<<<<<<< HEAD
=======
    const txRaw = new anchor.web3.Transaction().add(...ixsTakeOrder);

    const router = getPdaAuthority(
      limoClient.getProgramID(),
      order.state.globalConfig
    );

    let bidAmount = new anchor.BN(argv.bid);
    if (this.bidMargin !== 0) {
      const margin = new anchor.BN(
        Math.floor(Math.random() * (this.bidMargin * 2 + 1)) - this.bidMargin
      );
      bidAmount = bidAmount.add(margin);
    }

    if (!this.expressRelayConfig) {
      this.expressRelayConfig = await this.client.getExpressRelaySvmConfig(
        this.chainId,
        this.connectionSvm
      );
    }

    const bid = await this.client.constructSvmBid(
      txRaw,
      this.searcher.publicKey,
      router,
      order.address,
      bidAmount,
      new anchor.BN(Math.round(Date.now() / 1000 + DAY_IN_SECONDS)),
      this.chainId,
      this.expressRelayConfig.relayerSigner,
      this.expressRelayConfig.feeReceiverRelayer
    );

    bid.transaction.recentBlockhash = recentBlockhash;
    bid.transaction.sign(this.searcher);
    return bid;
>>>>>>> 9a53bd93
  }

  async opportunityHandler(opportunity: Opportunity) {
    if (!this.recentBlockhash[this.chainId]) {
      console.log(
        `No recent blockhash for chain ${this.chainId}, skipping bid`
      );
      return;
    }

<<<<<<< HEAD
    const bid = await this.generateBid(opportunity as OpportunitySvm);
=======
    if (this.withLatency) {
      const latency = Math.floor(Math.random() * 500);
      console.log(`Adding latency of ${latency}ms`);
      await new Promise((resolve) => setTimeout(resolve, latency));
    }

    const bid = await this.generateBid(
      opportunity as OpportunitySvm,
      this.recentBlockhash[this.chainId]
    );
>>>>>>> 9a53bd93
    try {
      const bidId = await this.client.submitBid(bid);
      console.log(
        `Successful bid. Opportunity id ${opportunity.opportunityId} Bid id ${bidId}`
      );
    } catch (error) {
      console.error(
        `Failed to bid on opportunity ${opportunity.opportunityId}: ${error}`
      );
    }
  }

  async svmChainUpdateHandler(update: SvmChainUpdate) {
    this.recentBlockhash[update.chain_id] = update.blockhash;
  }

  // NOTE: Developers are responsible for implementing custom removal logic specific to their use case.
  async removeOpportunitiesHandler(opportunityDelete: OpportunityDelete) {
    console.log(
      `Opportunities ${JSON.stringify(opportunityDelete)} don't exist anymore`
    );
  }

  async start() {
    try {
      await this.client.subscribeChains([argv.chainId]);
      console.log(
        `Subscribed to chain ${argv.chainId}. Waiting for opportunities...`
      );
    } catch (error) {
      console.error(error);
      this.client.websocket?.close();
    }
  }
}

const argv = yargs(hideBin(process.argv))
  .option("endpoint-express-relay", {
    description:
      "Express relay endpoint. e.g: https://per-staging.dourolabs.app/",
    type: "string",
    demandOption: true,
  })
  .option("chain-id", {
    description: "Chain id to bid on Limo opportunities for. e.g: solana",
    type: "string",
    demandOption: true,
  })
  .option("bid", {
    description: "Bid amount in lamports",
    type: "string",
    default: "100",
  })
  .option("private-key", {
    description: "Private key of the searcher in base58 format",
    type: "string",
    conflicts: "private-key-json-file",
  })
  .option("private-key-json-file", {
    description:
      "Path to a json file containing the private key of the searcher in array of bytes format",
    type: "string",
    conflicts: "private-key",
  })
  .option("api-key", {
    description:
      "The API key of the searcher to authenticate with the server for fetching and submitting bids",
    type: "string",
    demandOption: false,
  })
  .option("endpoint-svm", {
    description: "SVM RPC endpoint",
    type: "string",
    demandOption: true,
  })
  .option("fill-rate", {
    description:
      "How much of the initial order size to fill in percentage. Default is 100%",
    type: "number",
    default: 100,
  })
  .option("with-latency", {
    description:
      "Whether to add random latency to the bid submission. Default is false",
    type: "boolean",
    default: false,
  })
  .option("bid-margin", {
    description:
      "The margin to add or subtract from the bid. For example, 1 means the bid range is [bid - 1, bid + 1]. Default is 0",
    type: "number",
    default: 0,
  })
  .help()
  .alias("help", "h")
  .parseSync();
async function run() {
  if (!SVM_CONSTANTS[argv.chainId]) {
    throw new Error(`SVM constants not found for chain ${argv.chainId}`);
  }
  let searcherKeyPair;

  if (argv.privateKey) {
    const secretKey = anchor.utils.bytes.bs58.decode(argv.privateKey);
    searcherKeyPair = Keypair.fromSecretKey(secretKey);
  } else if (argv.privateKeyJsonFile) {
    searcherKeyPair = Keypair.fromSecretKey(
      Buffer.from(
        // eslint-disable-next-line @typescript-eslint/no-var-requires
        JSON.parse(require("fs").readFileSync(argv.privateKeyJsonFile))
      )
    );
  } else {
    throw new Error(
      "Either private-key or private-key-json-file must be provided"
    );
  }
  console.log(`Using searcher pubkey: ${searcherKeyPair.publicKey.toBase58()}`);

  const simpleSearcher = new SimpleSearcherLimo(
    argv.endpointExpressRelay,
    argv.chainId,
    searcherKeyPair,
    argv.endpointSvm,
    argv.fillRate,
    argv.withLatency,
    argv.bidMargin,
    argv.apiKey
  );
  await simpleSearcher.start();
}

run();<|MERGE_RESOLUTION|>--- conflicted
+++ resolved
@@ -143,7 +143,13 @@
       limoClient.getProgramID(),
       order.state.globalConfig
     );
-    const bidAmount = new anchor.BN(argv.bid);
+    let bidAmount = new anchor.BN(argv.bid);
+    if (this.bidMargin !== 0) {
+      const margin = new anchor.BN(
+        Math.floor(Math.random() * (this.bidMargin * 2 + 1)) - this.bidMargin
+      );
+      bidAmount = bidAmount.add(margin);
+    }
     if (!this.expressRelayConfig) {
       this.expressRelayConfig = await this.client.getExpressRelaySvmConfig(
         this.chainId,
@@ -220,46 +226,6 @@
       inputMintDecimals,
       outputMintDecimals
     );
-<<<<<<< HEAD
-=======
-    const txRaw = new anchor.web3.Transaction().add(...ixsTakeOrder);
-
-    const router = getPdaAuthority(
-      limoClient.getProgramID(),
-      order.state.globalConfig
-    );
-
-    let bidAmount = new anchor.BN(argv.bid);
-    if (this.bidMargin !== 0) {
-      const margin = new anchor.BN(
-        Math.floor(Math.random() * (this.bidMargin * 2 + 1)) - this.bidMargin
-      );
-      bidAmount = bidAmount.add(margin);
-    }
-
-    if (!this.expressRelayConfig) {
-      this.expressRelayConfig = await this.client.getExpressRelaySvmConfig(
-        this.chainId,
-        this.connectionSvm
-      );
-    }
-
-    const bid = await this.client.constructSvmBid(
-      txRaw,
-      this.searcher.publicKey,
-      router,
-      order.address,
-      bidAmount,
-      new anchor.BN(Math.round(Date.now() / 1000 + DAY_IN_SECONDS)),
-      this.chainId,
-      this.expressRelayConfig.relayerSigner,
-      this.expressRelayConfig.feeReceiverRelayer
-    );
-
-    bid.transaction.recentBlockhash = recentBlockhash;
-    bid.transaction.sign(this.searcher);
-    return bid;
->>>>>>> 9a53bd93
   }
 
   async opportunityHandler(opportunity: Opportunity) {
@@ -270,20 +236,12 @@
       return;
     }
 
-<<<<<<< HEAD
-    const bid = await this.generateBid(opportunity as OpportunitySvm);
-=======
     if (this.withLatency) {
       const latency = Math.floor(Math.random() * 500);
       console.log(`Adding latency of ${latency}ms`);
       await new Promise((resolve) => setTimeout(resolve, latency));
     }
-
-    const bid = await this.generateBid(
-      opportunity as OpportunitySvm,
-      this.recentBlockhash[this.chainId]
-    );
->>>>>>> 9a53bd93
+    const bid = await this.generateBid(opportunity as OpportunitySvm);
     try {
       const bidId = await this.client.submitBid(bid);
       console.log(
