import type { components, paths } from "./serverTypes";
import createClient, {
  ClientOptions as FetchClientOptions,
} from "openapi-fetch";
import { Address, Hex, isAddress, isHex } from "viem";
import WebSocket from "isomorphic-ws";
import {
  Bid,
  BidId,
  BidParams,
  BidsResponse,
  BidStatusUpdate,
  ExpressRelaySvmConfig,
  Opportunity,
  OpportunityBid,
  OpportunityEvm,
  OpportunityCreate,
  TokenAmount,
  SvmChainUpdate,
  OpportunityDelete,
  ChainType,
  QuoteRequest,
  QuoteResponse,
  BidSvmOnChain,
  BidSvmSwap,
  OpportunitySvmSwap,
} from "./types";
import {
  Connection,
  PublicKey,
  Transaction,
  TransactionInstruction,
} from "@solana/web3.js";
import * as anchor from "@coral-xyz/anchor";
import { limoId, Order } from "@kamino-finance/limo-sdk";
import { getPdaAuthority } from "@kamino-finance/limo-sdk/dist/utils";
import * as evm from "./evm";
import * as svm from "./svm";
import { VersionedTransaction } from "@solana/web3.js";
<<<<<<< HEAD
=======
import { base64 } from "@coral-xyz/anchor/dist/cjs/utils/bytes";
>>>>>>> 50d8cbc1

export * from "./types";
export * from "./const";

export class ClientError extends Error {
  static newHttpError(error: string, status?: number) {
    const message = `Auction server http error ${status ?? ""} - ${error}`;
    return new ClientError(message);
  }

  static newWebsocketError(error: string) {
    const message = `Auction server websocket error - ${error}`;
    return new ClientError(message);
  }
}

type ClientOptions = FetchClientOptions & {
  baseUrl: string;
  apiKey?: string;
};

export interface WsOptions {
  /**
   * Max time to wait for a response from the server in milliseconds
   */
  response_timeout: number;
  /**
   * Heartbeat interval at which the server is expected to send a ping
   */
  ping_interval: number;
}

const DEFAULT_WS_OPTIONS: WsOptions = {
  response_timeout: 10000,
  ping_interval: 32000, // 30 seconds + 2 seconds to account for extra latency
};

export function checkHex(hex: string): Hex {
  if (isHex(hex)) {
    return hex;
  }
  throw new ClientError(`Invalid hex: ${hex}`);
}

export function checkAddress(address: string): Address {
  if (isAddress(address)) {
    return address;
  }
  throw new ClientError(`Invalid address: ${address}`);
}

export function checkTokenQty(token: {
  token: string;
  amount: string;
}): TokenAmount {
  return {
    token: checkAddress(token.token),
    amount: BigInt(token.amount),
  };
}

export class Client {
  public clientOptions: ClientOptions;
  public wsOptions: WsOptions;
  public websocket?: WebSocket;
  public idCounter = 0;
  public callbackRouter: Record<
    string,
    (response: components["schemas"]["ServerResultMessage"]) => void
  > = {};
  private pingTimeout: NodeJS.Timeout | undefined;
  private websocketOpportunityCallback?: (
    opportunity: Opportunity
  ) => Promise<void>;

  private websocketBidStatusCallback?: (
    statusUpdate: BidStatusUpdate
  ) => Promise<void>;

  private websocketSvmChainUpdateCallback?: (
    update: SvmChainUpdate
  ) => Promise<void>;

  private websocketRemoveOpportunitiesCallback?: (
    opportunityDelete: OpportunityDelete
  ) => Promise<void>;

  private websocketCloseCallback: () => Promise<void>;

  private getAuthorization() {
    return this.clientOptions.apiKey
      ? {
          Authorization: `Bearer ${this.clientOptions.apiKey}`,
        }
      : {};
  }

  constructor(
    clientOptions: ClientOptions,
    wsOptions?: WsOptions,
    opportunityCallback?: (opportunity: Opportunity) => Promise<void>,
    bidStatusCallback?: (statusUpdate: BidStatusUpdate) => Promise<void>,
    svmChainUpdateCallback?: (update: SvmChainUpdate) => Promise<void>,
    removeOpportunitiesCallback?: (
      opportunityDelete: OpportunityDelete
    ) => Promise<void>,
    websocketCloseCallback?: () => Promise<void>
  ) {
    this.clientOptions = clientOptions;
    this.clientOptions.headers = {
      ...(this.clientOptions.headers ?? {}),
      ...this.getAuthorization(),
    };
    this.wsOptions = { ...DEFAULT_WS_OPTIONS, ...wsOptions };
    this.pingTimeout = undefined;
    this.websocketOpportunityCallback = opportunityCallback;
    this.websocketBidStatusCallback = bidStatusCallback;
    this.websocketSvmChainUpdateCallback = svmChainUpdateCallback;
    this.websocketRemoveOpportunitiesCallback = removeOpportunitiesCallback;
    this.websocketCloseCallback =
      websocketCloseCallback ??
      (() => {
        throw ClientError.newWebsocketError("Websocket connection was closed");
      });
  }

  private connectWebsocket() {
    const websocketEndpoint = new URL(this.clientOptions.baseUrl);
    websocketEndpoint.protocol =
      websocketEndpoint.protocol === "https:" ? "wss:" : "ws:";
    websocketEndpoint.pathname = "/v1/ws";

    this.websocket = new WebSocket(websocketEndpoint.toString(), {
      headers: this.getAuthorization(),
    });
    this.websocket.on("message", async (data: string) => {
      const message:
        | components["schemas"]["ServerResultResponse"]
        | components["schemas"]["ServerUpdateResponse"] = JSON.parse(
        data.toString()
      );
      if ("type" in message && message.type === "new_opportunity") {
        if (typeof this.websocketOpportunityCallback === "function") {
          const convertedOpportunity = this.convertOpportunity(
            message.opportunity
          );
          if (convertedOpportunity !== undefined) {
            await this.websocketOpportunityCallback(convertedOpportunity);
          }
        }
      } else if ("type" in message && message.type === "bid_status_update") {
        if (typeof this.websocketBidStatusCallback === "function") {
          await this.websocketBidStatusCallback({
            id: message.status.id,
            ...message.status.bid_status,
          });
        }
      } else if ("type" in message && message.type === "svm_chain_update") {
        if (typeof this.websocketSvmChainUpdateCallback === "function") {
          await this.websocketSvmChainUpdateCallback({
            chainId: message.update.chain_id,
            blockhash: message.update.blockhash,
            latestPrioritizationFee: BigInt(
              message.update.latest_prioritization_fee
            ),
          });
        }
      } else if ("type" in message && message.type === "remove_opportunities") {
        if (typeof this.websocketRemoveOpportunitiesCallback === "function") {
          const opportunityDelete: OpportunityDelete =
            message.opportunity_delete.chain_type === ChainType.EVM
              ? {
                  chainType: ChainType.EVM,
                  chainId: message.opportunity_delete.chain_id,
                  permissionKey: checkHex(
                    message.opportunity_delete.permission_key
                  ),
                }
              : {
                  chainType: ChainType.SVM,
                  chainId: message.opportunity_delete.chain_id,
                  program: message.opportunity_delete.program,
                  permissionAccount: new PublicKey(
                    message.opportunity_delete.permission_account
                  ),
                  router: new PublicKey(message.opportunity_delete.router),
                };

          await this.websocketRemoveOpportunitiesCallback(opportunityDelete);
        }
      } else if ("id" in message && message.id) {
        // Response to a request sent earlier via the websocket with the same id
        const callback = this.callbackRouter[message.id];
        if (callback !== undefined) {
          callback(message);
          delete this.callbackRouter[message.id];
        }
      } else if ("error" in message) {
        // Can not route error messages to the callback router as they don't have an id
        console.error(message.error);
      }
    });
    this.websocket.on("error", (error) => {
      console.error(ClientError.newWebsocketError(error.message));
    });
    this.websocket.on("ping", () => {
      if (this.pingTimeout !== undefined) {
        clearTimeout(this.pingTimeout);
      }

      this.pingTimeout = setTimeout(() => {
        console.error(
          ClientError.newWebsocketError(
            "Received no ping. Terminating connection."
          )
        );
        this.websocket?.terminate();
      }, this.wsOptions.ping_interval);
    });

    this.websocket.on("close", () => {
      // TODO: can we reconnect?
      this.websocketCloseCallback();
    });
  }

  /**
   * Subscribes to the specified chains
   *
   * The opportunity handler will be called for opportunities on the specified chains
   * If the opportunity handler is not set, an error will be thrown
   * @param chains
   */
  async subscribeChains(chains: string[]): Promise<void> {
    if (this.websocketOpportunityCallback === undefined) {
      throw new ClientError("Opportunity handler not set");
    }
    await this.requestViaWebsocket({
      method: "subscribe",
      params: {
        chain_ids: chains,
      },
    });
  }

  /**
   * Unsubscribes from the specified chains
   *
   * The opportunity handler will no longer be called for opportunities on the specified chains
   * @param chains
   */
  async unsubscribeChains(chains: string[]): Promise<void> {
    await this.requestViaWebsocket({
      method: "unsubscribe",
      params: {
        chain_ids: chains,
      },
    });
  }

  async requestViaWebsocket(
    msg: components["schemas"]["ClientMessage"]
  ): Promise<components["schemas"]["APIResponse"] | null> {
    const msg_with_id: components["schemas"]["ClientRequest"] = {
      ...msg,
      id: (this.idCounter++).toString(),
    };
    return new Promise((resolve, reject) => {
      this.callbackRouter[msg_with_id.id] = (response) => {
        if (response.status === "success") {
          resolve(response.result);
        } else {
          reject(ClientError.newWebsocketError(response.result));
        }
      };
      if (this.websocket === undefined) {
        this.connectWebsocket();
      }
      if (this.websocket !== undefined) {
        if (this.websocket.readyState === WebSocket.CONNECTING) {
          this.websocket.on("open", () => {
            this.websocket?.send(JSON.stringify(msg_with_id));
          });
        } else if (this.websocket.readyState === WebSocket.OPEN) {
          this.websocket.send(JSON.stringify(msg_with_id));
        } else {
          reject(
            ClientError.newWebsocketError(
              "Websocket connection closing or already closed"
            )
          );
        }
      }
      setTimeout(() => {
        delete this.callbackRouter[msg_with_id.id];
        reject(ClientError.newWebsocketError("Websocket response timeout"));
      }, this.wsOptions.response_timeout);
    });
  }

  /**
   * Fetches opportunities
   * @param chainId Chain id to fetch opportunities for. e.g: sepolia
   * @param fromTime A date object representing the datetime to fetch opportunities from. If undefined, fetches from the beginning of time.
   * @param limit Number of opportunities to return
   * @returns List of opportunities
   */
  async getOpportunities(
    chainId?: string,
    fromTime?: Date,
    limit?: number
  ): Promise<Opportunity[]> {
    const client = createClient<paths>(this.clientOptions);
    const opportunities = await client.GET("/v1/opportunities", {
      params: {
        query: { chain_id: chainId, from_time: fromTime?.toISOString(), limit },
      },
    });
    if (opportunities.data === undefined) {
      throw new ClientError("No opportunities found");
    }
    return opportunities.data.flatMap((opportunity) => {
      const convertedOpportunity = this.convertOpportunity(opportunity);
      if (convertedOpportunity === undefined) {
        return [];
      }
      return convertedOpportunity;
    });
  }

  /**
   * Submits an opportunity to be exposed to searchers
   * @param opportunity Opportunity to submit
   */
  async submitOpportunity(opportunity: OpportunityCreate) {
    const client = createClient<paths>(this.clientOptions);
    let body;
    if ("order" in opportunity) {
      const encoded_order = Buffer.alloc(
        Order.discriminator.length + Order.layout.span
      );
      Order.discriminator.copy(encoded_order);
      Order.layout.encode(
        opportunity.order.state,
        encoded_order,
        Order.discriminator.length
      );
      const remainingOutputAmount = anchor.BN.max(
        opportunity.order.state.expectedOutputAmount.sub(
          opportunity.order.state.filledOutputAmount
        ),
        new anchor.BN(0)
      );
      body = {
        chain_id: opportunity.chainId,
        version: "v1" as const,
        program: opportunity.program,

        order: encoded_order.toString("base64"),
        slot: opportunity.slot,
        order_address: opportunity.order.address.toBase58(),
        buy_tokens: [
          {
            token: opportunity.order.state.inputMint.toBase58(),
            amount: opportunity.order.state.remainingInputAmount.toNumber(),
          },
        ],
        sell_tokens: [
          {
            token: opportunity.order.state.outputMint.toBase58(),
            amount: remainingOutputAmount.toNumber(),
          },
        ],
        permission_account: opportunity.order.address.toBase58(),
        router: getPdaAuthority(
          limoId,
          opportunity.order.state.globalConfig
        ).toBase58(),
      };
    } else {
      body = {
        chain_id: opportunity.chainId,
        version: "v1" as const,
        permission_key: opportunity.permissionKey,
        target_contract: opportunity.targetContract,
        target_calldata: opportunity.targetCalldata,
        target_call_value: opportunity.targetCallValue.toString(),
        sell_tokens: opportunity.sellTokens.map(({ token, amount }) => ({
          token,
          amount: amount.toString(),
        })),
        buy_tokens: opportunity.buyTokens.map(({ token, amount }) => ({
          token,
          amount: amount.toString(),
        })),
      };
    }
    const response = await client.POST("/v1/opportunities", {
      body: body,
    });
    if (response.error) {
      throw ClientError.newHttpError(
        JSON.stringify(response.error),
        response.response.status
      );
    }
  }

  /**
   * Remove an opportunity from the server and update the searchers
   * @param opportunity Opportunity to be removed
   */
  async removeOpportunity(opportunity: OpportunityDelete) {
    if (opportunity.chainType === ChainType.EVM) {
      throw new ClientError("Only SVM opportunities can be removed");
    }

    if (opportunity.program !== "limo") {
      throw new ClientError("Only limo opportunities can be removed");
    }

    const client = createClient<paths>(this.clientOptions);
    const body = {
      chain_type: opportunity.chainType,
      chain_id: opportunity.chainId,
      version: "v1" as const,
      program: opportunity.program,
      permission_account: opportunity.permissionAccount.toBase58(),
      router: opportunity.router.toBase58(),
    };
    const response = await client.DELETE("/v1/opportunities", {
      body,
    });
    if (response.error) {
      throw ClientError.newHttpError(
        JSON.stringify(response.error),
        response.response.status
      );
    }
  }

  /**
   * Gets the best quote for a given quote request
   * @param quoteRequest Quote request to submit
   * @returns Quote response representing the best quote for the request
   */
  async getQuote(quoteRequest: QuoteRequest): Promise<QuoteResponse> {
    const client = createClient<paths>(this.clientOptions);
    const body = {
      chain_id: quoteRequest.chainId,
      input_token_mint: quoteRequest.inputTokenMint.toBase58(),
      output_token_mint: quoteRequest.outputTokenMint.toBase58(),
      router: quoteRequest.router.toBase58(),
      referral_fee_bps: quoteRequest.referralFeeBps,
      specified_token_amount: quoteRequest.specifiedTokenAmount,
      user_wallet_address: quoteRequest.userWallet.toBase58(),
      version: "v1" as const,
    };
    // TODO: we may want to wrap all the GET/POST calls in a try/catch block to handle errors
    const response = await client.POST("/v1/opportunities/quote", {
      body: body,
    });
    if (response.error) {
      throw ClientError.newHttpError(
        JSON.stringify(response.error),
        response.response.status
      );
    }
    return this.convertQuoteResponse(response.data);
  }

  /**
   * Submits a raw bid for a permission key
   * @param bid
   * @param subscribeToUpdates If true, the client will subscribe to bid status updates via websocket and will call the bid status callback if set
   * @returns The id of the submitted bid, you can use this id to track the status of the bid
   */
  async submitBid(bid: Bid, subscribeToUpdates = true): Promise<BidId> {
    const serverBid = this.toServerBid(bid);
    if (subscribeToUpdates) {
      const result = await this.requestViaWebsocket({
        method: "post_bid",
        params: {
          bid: serverBid,
        },
      });

      if (result === null) {
        throw ClientError.newWebsocketError(
          "Empty response in websocket for bid submission"
        );
      }

      return result.id;
    } else {
      const client = createClient<paths>(this.clientOptions);
      const response = await client.POST("/v1/bids", {
        body: serverBid,
      });
      if (response.error) {
        throw ClientError.newHttpError(
          JSON.stringify(response.error),
          response.response.status
        );
      } else if (response.data === undefined) {
        throw ClientError.newHttpError("No data returned");
      } else {
        return response.data.id;
      }
    }
  }

  /**
   * Get bids for an api key
   * @param fromTime The datetime to fetch bids from. If undefined or null, fetches from the beginning of time.
   * @returns The paginated bids response
   */
  async getBids(fromTime?: Date): Promise<BidsResponse> {
    const client = createClient<paths>(this.clientOptions);
    const response = await client.GET("/v1/bids", {
      params: { query: { from_time: fromTime?.toISOString() } },
    });
    if (response.error) {
      throw ClientError.newHttpError(
        JSON.stringify(response.error),
        response.response.status
      );
    } else if (response.data === undefined) {
      throw ClientError.newHttpError("No data returned");
    } else {
      return response.data;
    }
  }

  /**
   * Converts an opportunity from the server to the client format
   * Returns undefined if the opportunity version is not supported
   * @param opportunity
   * @returns Opportunity in the converted client format
   */
  public convertOpportunity(
    opportunity: components["schemas"]["Opportunity"]
  ): Opportunity | undefined {
    if (opportunity.version !== "v1") {
      console.warn(
        `Can not handle opportunity version: ${opportunity.version}. Please upgrade your client.`
      );
      return undefined;
    }
    if ("target_calldata" in opportunity) {
      return {
        chainId: opportunity.chain_id,
        opportunityId: opportunity.opportunity_id,
        permissionKey: checkHex(opportunity.permission_key),
        targetContract: checkAddress(opportunity.target_contract),
        targetCalldata: checkHex(opportunity.target_calldata),
        targetCallValue: BigInt(opportunity.target_call_value),
        sellTokens: opportunity.sell_tokens.map(checkTokenQty),
        buyTokens: opportunity.buy_tokens.map(checkTokenQty),
      };
    }
    if (opportunity.program === "limo") {
      const order = Order.decode(Buffer.from(opportunity.order, "base64"));
      return {
        chainId: opportunity.chain_id,
        slot: opportunity.slot,
        opportunityId: opportunity.opportunity_id,
        order: {
          state: order,
          address: new PublicKey(opportunity.order_address),
        },
        program: "limo",
      };
    } else if (opportunity.program === "swap") {
      let tokens;
      if (opportunity.tokens.side_specified === "input") {
        tokens = {
          type: "input_specified",
          inputToken: {
            amount: BigInt(opportunity.tokens.input_token.amount),
            token: new PublicKey(opportunity.tokens.input_token.token),
          },
          outputToken: new PublicKey(opportunity.tokens.output_token),
          inputTokenProgram: new PublicKey(
            opportunity.tokens.input_token_program
          ),
          outputTokenProgram: new PublicKey(
            opportunity.tokens.output_token_program
          ),
        } as const;
      } else {
        tokens = {
          type: "output_specified",
          inputToken: new PublicKey(opportunity.tokens.input_token),
          outputToken: {
            amount: BigInt(opportunity.tokens.output_token.amount),
            token: new PublicKey(opportunity.tokens.output_token.token),
          },
          inputTokenProgram: new PublicKey(
            opportunity.tokens.input_token_program
          ),
          outputTokenProgram: new PublicKey(
            opportunity.tokens.output_token_program
          ),
        } as const;
      }
      return {
        chainId: opportunity.chain_id,
        slot: opportunity.slot,
        opportunityId: opportunity.opportunity_id,
        program: "swap",
        referralFeeBps: opportunity.referral_fee_bps,
        feeToken: opportunity.fee_token,
        permissionAccount: new PublicKey(opportunity.permission_account),
        routerAccount: new PublicKey(opportunity.router_account),
        userWalletAddress: new PublicKey(opportunity.user_wallet_address),
        tokens,
      };
    } else {
      console.warn("Unsupported opportunity", opportunity);
    }
  }

  private toServerBid(bid: Bid): components["schemas"]["BidCreate"] {
    if (bid.env === "evm") {
      return {
        amount: bid.amount.toString(),
        target_calldata: bid.targetCalldata,
        chain_id: bid.chainId,
        target_contract: bid.targetContract,
        permission_key: bid.permissionKey,
      };
    }
    if (bid.type === "swap") {
      return {
        chain_id: bid.chainId,
        opportunity_id: bid.opportunityId,
        type: "swap",
        transaction: bid.transaction
          .serialize({ requireAllSignatures: false })
          .toString("base64"),
      };
    } else {
      return {
        chain_id: bid.chainId,
        slot: bid.slot,
        transaction: bid.transaction
          .serialize({ requireAllSignatures: false })
          .toString("base64"),
      };
    }
  }

  /**
   * Converts a quote response from the server to the client format
   * @param quoteResponse
   * @returns Quote response in the converted client format
   */
  public convertQuoteResponse(
    quoteResponse: components["schemas"]["QuoteSvm"]
  ): QuoteResponse {
    return {
      chainId: quoteResponse.chain_id,
      expirationTime: new Date(quoteResponse.expiration_time * 1000),
      inputToken: {
        token: new PublicKey(quoteResponse.input_token.token),
        amount: BigInt(quoteResponse.input_token.amount),
      },
      outputToken: {
        token: new PublicKey(quoteResponse.output_token.token),
        amount: BigInt(quoteResponse.output_token.amount),
      },
      transaction: VersionedTransaction.deserialize(
<<<<<<< HEAD
        base58.decode(quoteResponse.transaction)
=======
        base64.decode(quoteResponse.transaction)
>>>>>>> 50d8cbc1
      ),
    };
  }

  // EVM specific functions

  /**
   * Creates a signed opportunity bid for an opportunity
   * @param opportunity EVM Opportunity to bid on
   * @param bidParams Bid amount and valid until timestamp
   * @param privateKey Private key to sign the bid with
   * @returns Signed opportunity bid
   */
  async signOpportunityBid(
    opportunity: OpportunityEvm,
    bidParams: BidParams,
    privateKey: Hex
  ): Promise<OpportunityBid> {
    return evm.signOpportunityBid(opportunity, bidParams, privateKey);
  }

  /**
   * Creates a signed bid for an EVM opportunity
   * @param opportunity EVM Opportunity to bid on
   * @param bidParams Bid amount, nonce, and deadline timestamp
   * @param privateKey Private key to sign the bid with
   * @returns Signed bid
   */
  async signBid(
    opportunity: OpportunityEvm,
    bidParams: BidParams,
    privateKey: Hex
  ): Promise<Bid> {
    return evm.signBid(opportunity, bidParams, privateKey);
  }

  /**
   * Creates a signature for the bid and opportunity
   * @param opportunity EVM Opportunity to bid on
   * @param bidParams Bid amount, nonce, and deadline timestamp
   * @param privateKey Private key to sign the bid with
   * @returns Signature for the bid and opportunity
   */
  async getSignature(
    opportunity: OpportunityEvm,
    bidParams: BidParams,
    privateKey: Hex
  ): Promise<`0x${string}`> {
    return evm.getSignature(opportunity, bidParams, privateKey);
  }

  // SVM specific functions

  /**
   * Fetches the Express Relay SVM config necessary for bidding
   * @param chainId The id for the chain you want to fetch the config for
   * @param connection The connection to use for fetching the config
   */
  async getExpressRelaySvmConfig(
    chainId: string,
    connection: Connection
  ): Promise<ExpressRelaySvmConfig> {
    return svm.getExpressRelaySvmConfig(chainId, connection);
  }

  /**
   * Constructs a SubmitBid instruction, which can be added to a transaction to permission it on the given permission key
   * @param searcher The address of the searcher that is submitting the bid
   * @param router The identifying address of the router that the permission key is for
   * @param permissionKey The 32-byte permission key as an SVM PublicKey
   * @param bidAmount The amount of the bid in lamports
   * @param deadline The deadline for the bid in seconds since Unix epoch
   * @param chainId The chain ID as a string, e.g. "solana"
   * @param relayerSigner The address of the relayer that is submitting the bid
   * @param feeReceiverRelayer The fee collection address of the relayer
   * @returns The SubmitBid instruction
   */
  async constructSubmitBidInstruction(
    searcher: PublicKey,
    router: PublicKey,
    permissionKey: PublicKey,
    bidAmount: anchor.BN,
    deadline: anchor.BN,
    chainId: string,
    relayerSigner: PublicKey,
    feeReceiverRelayer: PublicKey
  ): Promise<TransactionInstruction> {
    return svm.constructSubmitBidInstruction(
      searcher,
      router,
      permissionKey,
      bidAmount,
      deadline,
      chainId,
      relayerSigner,
      feeReceiverRelayer
    );
  }

  /**
   * Constructs an SVM On-chain bid, by adding a SubmitBid instruction to a transaction
   * @param tx The transaction to add a SubmitBid instruction to. This transaction should already check for the appropriate permissions.
   * @param searcher The address of the searcher that is submitting the bid
   * @param router The identifying address of the router that the permission key is for
   * @param permissionKey The 32-byte permission key as an SVM PublicKey
   * @param bidAmount The amount of the bid in lamports
   * @param deadline The deadline for the bid in seconds since Unix epoch
   * @param chainId The chain ID as a string, e.g. "solana"
   * @param relayerSigner The address of the relayer that is submitting the bid
   * @param feeReceiverRelayer The fee collection address of the relayer
   * @returns The constructed SVM bid
   */
  async constructSvmBid(
    tx: Transaction,
    searcher: PublicKey,
    router: PublicKey,
    permissionKey: PublicKey,
    bidAmount: anchor.BN,
    deadline: anchor.BN,
    chainId: string,
    relayerSigner: PublicKey,
    feeReceiverRelayer: PublicKey
  ): Promise<BidSvmOnChain> {
    return svm.constructSvmBid(
      tx,
      searcher,
      router,
      permissionKey,
      bidAmount,
      deadline,
      chainId,
      relayerSigner,
      feeReceiverRelayer
    );
  }

  /**
   * Constructs a Swap Bid, by adding swap instruction + idempotent token account creation instructions to a transaction
   * @param tx The transaction to add the instructions to
   * @param searcher The address of the searcher filling the swap order
   * @param swapOpportunity The swap opportunity to bid on
   * @param bidAmount The amount of the bid in either input or output tokens depending on the swap opportunity
   * @param deadline The deadline for the bid in seconds since Unix epoch
   * @param chainId The chain ID as a string, e.g. "solana"
   * @param relayerSigner The address of the relayer that is handling the bid
   */
  async constructSwapBid(
    tx: Transaction,
    searcher: PublicKey,
    swapOpportunity: OpportunitySvmSwap,
    bidAmount: anchor.BN,
    deadline: anchor.BN,
    chainId: string,
    relayerSigner: PublicKey
  ): Promise<BidSvmSwap> {
    return svm.constructSwapBid(
      tx,
      searcher,
      swapOpportunity,
      bidAmount,
      deadline,
      chainId,
      relayerSigner
    );
  }
}<|MERGE_RESOLUTION|>--- conflicted
+++ resolved
@@ -37,10 +37,7 @@
 import * as evm from "./evm";
 import * as svm from "./svm";
 import { VersionedTransaction } from "@solana/web3.js";
-<<<<<<< HEAD
-=======
 import { base64 } from "@coral-xyz/anchor/dist/cjs/utils/bytes";
->>>>>>> 50d8cbc1
 
 export * from "./types";
 export * from "./const";
@@ -714,11 +711,7 @@
         amount: BigInt(quoteResponse.output_token.amount),
       },
       transaction: VersionedTransaction.deserialize(
-<<<<<<< HEAD
-        base58.decode(quoteResponse.transaction)
-=======
         base64.decode(quoteResponse.transaction)
->>>>>>> 50d8cbc1
       ),
     };
   }
