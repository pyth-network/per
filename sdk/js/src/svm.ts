import {
  Connection,
  Keypair,
  PublicKey,
  Transaction,
  TransactionInstruction,
  SystemProgram,
} from "@solana/web3.js";
import * as anchor from "@coral-xyz/anchor";
import {
  BidSvmOnChain,
  BidSvmSwap,
  ExpressRelaySvmConfig,
  OpportunitySvmSwap,
  TokenAccountInitializationConfig,
  TokenAccountInitializationConfigs,
} from "./types";
import {
  ASSOCIATED_TOKEN_PROGRAM_ID,
  createAssociatedTokenAccountIdempotentInstruction,
  createCloseAccountInstruction,
  createSyncNativeInstruction,
  getAssociatedTokenAddressSync,
  NATIVE_MINT,
  TOKEN_PROGRAM_ID,
} from "@solana/spl-token";
import { AnchorProvider, Program } from "@coral-xyz/anchor";
import { ExpressRelay } from "./expressRelayTypes";
import expressRelayIdl from "./idl/idlExpressRelay.json";
import { SVM_CONSTANTS } from "./const";
import NodeWallet from "@coral-xyz/anchor/dist/cjs/nodewallet";

function getExpressRelayProgram(chain: string): PublicKey {
  if (!SVM_CONSTANTS[chain]) {
    throw new Error(`Chain ${chain} not supported`);
  }
  return SVM_CONSTANTS[chain].expressRelayProgram;
}

export const FEE_SPLIT_PRECISION = new anchor.BN(10000);

export function getConfigRouterPda(
  chain: string,
  router: PublicKey,
): PublicKey {
  const expressRelayProgram = getExpressRelayProgram(chain);

  return PublicKey.findProgramAddressSync(
    [Buffer.from("config_router"), router.toBuffer()],
    expressRelayProgram,
  )[0];
}

export function getExpressRelayMetadataPda(chain: string): PublicKey {
  const expressRelayProgram = getExpressRelayProgram(chain);

  return PublicKey.findProgramAddressSync(
    [Buffer.from("metadata")],
    expressRelayProgram,
  )[0];
}

export async function constructSubmitBidInstruction(
  searcher: PublicKey,
  router: PublicKey,
  permissionKey: PublicKey,
  bidAmount: anchor.BN,
  deadline: anchor.BN,
  chainId: string,
  relayerSigner: PublicKey,
  feeReceiverRelayer: PublicKey,
): Promise<TransactionInstruction> {
  const expressRelay = new Program<ExpressRelay>(
    expressRelayIdl,
    {} as AnchorProvider,
  );

  const configRouter = getConfigRouterPda(chainId, router);
  const expressRelayMetadata = getExpressRelayMetadataPda(chainId);
  const svmConstants = SVM_CONSTANTS[chainId];

  const ixSubmitBid = await expressRelay.methods
    .submitBid({
      deadline,
      bidAmount,
    })
    .accountsStrict({
      searcher,
      relayerSigner,
      permission: permissionKey,
      router,
      configRouter,
      expressRelayMetadata,
      feeReceiverRelayer,
      systemProgram: anchor.web3.SystemProgram.programId,
      sysvarInstructions: anchor.web3.SYSVAR_INSTRUCTIONS_PUBKEY,
    })
    .instruction();
  ixSubmitBid.programId = svmConstants.expressRelayProgram;

  return ixSubmitBid;
}

export function getAssociatedTokenAddress(
  owner: PublicKey,
  tokenMintAddress: PublicKey,
  tokenProgram: PublicKey,
): PublicKey {
  return getAssociatedTokenAddressSync(
    tokenMintAddress,
    owner,
    true, //allow owner to be off-curve
    tokenProgram,
    ASSOCIATED_TOKEN_PROGRAM_ID,
  );
}

export function createAtaIdempotentInstruction(
  owner: PublicKey,
  mint: PublicKey,
  payer: PublicKey = owner,
  tokenProgram: PublicKey,
): [PublicKey, TransactionInstruction] {
  const ataAddress = getAssociatedTokenAddress(owner, mint, tokenProgram);
  const createUserTokenAccountIx =
    createAssociatedTokenAccountIdempotentInstruction(
      payer,
      ataAddress,
      owner,
      mint,
      tokenProgram,
      ASSOCIATED_TOKEN_PROGRAM_ID,
    );
  return [ataAddress, createUserTokenAccountIx];
}

export async function constructSwapInstruction(
  searcher: PublicKey,
  swapOpportunity: OpportunitySvmSwap,
  bidAmountIncludingFees: anchor.BN,
  deadline: anchor.BN,
  chainId: string,
  feeReceiverRelayer: PublicKey,
  relayerSigner: PublicKey,
): Promise<TransactionInstruction> {
  const expressRelay = new Program<ExpressRelay>(
    expressRelayIdl,
    {} as AnchorProvider,
  );
  const expressRelayMetadata = getExpressRelayMetadataPda(chainId);
  const svmConstants = SVM_CONSTANTS[chainId];

  const {
    searcherToken,
    tokenProgramSearcher,
    tokenProgramUser,
    userToken,
    user,
    mintFee,
    feeTokenProgram,
    router,
  } = extractSwapInfo(swapOpportunity);

  const swapArgs = {
    amountSearcher:
      swapOpportunity.tokens.type === "searcher_specified"
<<<<<<< HEAD
        ? new anchor.BN(swapOpportunity.tokens.searcherAmount)
        : bidAmountIncludingFees,
    amountUser:
      swapOpportunity.tokens.type === "user_specified"
        ? new anchor.BN(swapOpportunity.tokens.userTokenAmountIncludingFees)
        : bidAmountIncludingFees,
    referralFeeBps: new anchor.BN(swapOpportunity.referralFeeBps),
=======
        ? new anchor.BN(swapOpportunity.tokens.searcherAmount.toString())
        : bidAmount,
    amountUser:
      swapOpportunity.tokens.type === "user_specified"
        ? new anchor.BN(
            swapOpportunity.tokens.userTokenAmountIncludingFees.toString(),
          )
        : bidAmount,
    referralFeeBps: swapOpportunity.referralFeeBps,
>>>>>>> 0be61f39
    deadline,
    feeToken:
      swapOpportunity.feeToken === "searcher_token"
        ? { searcher: {} }
        : { user: {} },
  };
  const ixSwap = await expressRelay.methods
    .swap(swapArgs)
    .accountsStrict({
      expressRelayMetadata,
      searcher,
      user: swapOpportunity.userWalletAddress,
      searcherTaMintSearcher: getAssociatedTokenAddress(
        searcher,
        searcherToken,
        tokenProgramSearcher,
      ),
      searcherTaMintUser: getAssociatedTokenAddress(
        searcher,
        userToken,
        tokenProgramUser,
      ),
      userAtaMintSearcher: getAssociatedTokenAddress(
        user,
        searcherToken,
        tokenProgramSearcher,
      ),
      tokenProgramSearcher: tokenProgramSearcher,
      mintSearcher: searcherToken,
      userAtaMintUser: getAssociatedTokenAddress(
        user,
        userToken,
        tokenProgramUser,
      ),
      tokenProgramUser: tokenProgramUser,
      mintUser: userToken,
      routerFeeReceiverTa: getAssociatedTokenAddress(
        router,
        mintFee,
        feeTokenProgram,
      ),
      relayerFeeReceiverAta: getAssociatedTokenAddress(
        feeReceiverRelayer,
        mintFee,
        feeTokenProgram,
      ),
      tokenProgramFee: feeTokenProgram,
      mintFee,
      expressRelayFeeReceiverAta: getAssociatedTokenAddress(
        expressRelayMetadata,
        mintFee,
        feeTokenProgram,
      ),
      relayerSigner,
    })
    .instruction();
  ixSwap.programId = svmConstants.expressRelayProgram;
  return ixSwap;
}

function extractSwapInfo(swapOpportunity: OpportunitySvmSwap): {
  tokenProgramUser: PublicKey;
  userToken: PublicKey;
  user: PublicKey;
  mintFee: PublicKey;
  feeTokenProgram: PublicKey;
  router: PublicKey;
  searcherToken: PublicKey;
  tokenProgramSearcher: PublicKey;
  tokenInitializationConfigs: TokenAccountInitializationConfigs;
} {
  const tokenProgramSearcher = swapOpportunity.tokens.tokenProgramSearcher;
  const tokenProgramUser = swapOpportunity.tokens.tokenProgramUser;
  const searcherToken = swapOpportunity.tokens.searcherToken;
  const userToken = swapOpportunity.tokens.userToken;
  const user = swapOpportunity.userWalletAddress;
  const [mintFee, feeTokenProgram] =
    swapOpportunity.feeToken === "searcher_token"
      ? [searcherToken, tokenProgramSearcher]
      : [userToken, tokenProgramUser];
  const router = swapOpportunity.routerAccount;
  const tokenInitializationConfigs = swapOpportunity.tokenInitializationConfigs;
  return {
    searcherToken,
    tokenProgramSearcher,
    tokenProgramUser,
    userToken,
    user,
    mintFee,
    feeTokenProgram,
    router,
    tokenInitializationConfigs,
  };
}

type TokenAccountToCreate = {
  payer: PublicKey;
  owner: PublicKey;
  mint: PublicKey;
  program: PublicKey;
};

type TokenAccountInitializationParams = {
  owner: PublicKey;
  mint: PublicKey;
  program: PublicKey;
  config: TokenAccountInitializationConfig;
};

function getTokenAccountToCreate(
  searcher: PublicKey,
  user: PublicKey,
  params: TokenAccountInitializationParams,
): TokenAccountToCreate | undefined {
  if (params.config === "unneeded") {
    return undefined;
  }
  return {
    payer: params.config === "searcher_payer" ? searcher : user,
    owner: params.owner,
    mint: params.mint,
    program: params.program,
  };
}

function getTokenAccountsToCreate(
  searcher: PublicKey,
  swapOpportunity: OpportunitySvmSwap,
  feeReceiverRelayer: PublicKey,
  tokenInitializationConfigs: TokenAccountInitializationConfigs,
): TokenAccountToCreate[] {
  const expressRelayMetadata = getExpressRelayMetadataPda(
    swapOpportunity.chainId,
  );
  const {
    user,
    router,
    mintFee,
    feeTokenProgram,
    tokenProgramSearcher,
    searcherToken: mintSearcher,
  } = extractSwapInfo(swapOpportunity);
  const tokenAccountInitializationParams: TokenAccountInitializationParams[] = [
    {
      config: tokenInitializationConfigs.userAtaMintSearcher,
      owner: user,
      mint: mintSearcher,
      program: tokenProgramSearcher,
    },
    {
      config: tokenInitializationConfigs.userAtaMintUser,
      owner: user,
      mint: NATIVE_MINT,
      program: TOKEN_PROGRAM_ID,
    },
    {
      config: tokenInitializationConfigs.routerFeeReceiverAta,
      owner: router,
      mint: mintFee,
      program: feeTokenProgram,
    },
    {
      config: tokenInitializationConfigs.relayerFeeReceiverAta,
      owner: feeReceiverRelayer,
      mint: mintFee,
      program: feeTokenProgram,
    },
    {
      config: tokenInitializationConfigs.expressRelayFeeReceiverAta,
      owner: expressRelayMetadata,
      mint: mintFee,
      program: feeTokenProgram,
    },
  ];

  return tokenAccountInitializationParams
    .map((params) => getTokenAccountToCreate(searcher, user, params))
    .filter((account) => account !== undefined);
}

export function getWrapSolInstructions(
  payer: PublicKey,
  owner: PublicKey,
  amount: anchor.BN,
  createAta: boolean = true,
): TransactionInstruction[] {
  const instructions = [];
  const [ata, instruction] = createAtaIdempotentInstruction(
    owner,
    NATIVE_MINT,
    payer,
    TOKEN_PROGRAM_ID,
  );
  if (createAta) {
    instructions.push(instruction);
  }
  instructions.push(
    SystemProgram.transfer({
      fromPubkey: owner,
      toPubkey: ata,
      lamports: BigInt(amount.toString()),
    }),
  );
  instructions.push(createSyncNativeInstruction(ata, TOKEN_PROGRAM_ID));
  return instructions;
}

export function getUnwrapSolInstruction(
  owner: PublicKey,
): TransactionInstruction {
  const ata = getAssociatedTokenAddress(owner, NATIVE_MINT, TOKEN_PROGRAM_ID);
  return createCloseAccountInstruction(ata, owner, owner);
}

/**
 * Adjusts the bid amount in the case where the amount that needs to be provided by the searcher is specified and the fees are in the user token.
 * In this case, searchers' bids represent how many tokens they would like to receive.
 * However, for the searcher to receive `bidAmount`, the user needs to provide `bidAmount * (FEE_SPLIT_PRECISION / (FEE_SPLIT_PRECISION - fees))`
 * This function handles this adjustment.
 */
function getBidAmountIncludingFees(
  swapOpportunity: OpportunitySvmSwap,
  bidAmount: anchor.BN,
): anchor.BN {
  if (
    swapOpportunity.tokens.type === "searcher_specified" &&
    swapOpportunity.feeToken === "user_token"
  ) {
    // scale bid amount by FEE_SPLIT_PRECISION/(FEE_SPLIT_PRECISION-fees) to account for fees
    const denominator = FEE_SPLIT_PRECISION.sub(
      new anchor.BN(
        swapOpportunity.platformFeeBps + swapOpportunity.referralFeeBps,
      ),
    );
    const numerator = bidAmount.mul(FEE_SPLIT_PRECISION);
    // add denominator - 1 to round up
    return numerator.add(denominator.sub(new anchor.BN(1))).div(denominator);
  }

  return bidAmount;
}

export async function constructSwapBid(
  tx: Transaction,
  searcher: PublicKey,
  swapOpportunity: OpportunitySvmSwap,
  bidAmount: anchor.BN,
  deadline: anchor.BN,
  chainId: string,
  feeReceiverRelayer: PublicKey,
  relayerSigner: PublicKey,
): Promise<BidSvmSwap> {
  const { userToken, searcherToken, user, tokenInitializationConfigs } =
    extractSwapInfo(swapOpportunity);

  const tokenAccountsToCreate = getTokenAccountsToCreate(
    searcher,
    swapOpportunity,
    feeReceiverRelayer,
    tokenInitializationConfigs,
  );

  for (const account of tokenAccountsToCreate) {
    tx.instructions.push(
      createAtaIdempotentInstruction(
        account.owner,
        account.mint,
        account.payer,
        account.program,
      )[1],
    );
  }

  const bidAmountIncludingFees = getBidAmountIncludingFees(
    swapOpportunity,
    bidAmount,
  );

  if (userToken.equals(NATIVE_MINT)) {
    if (swapOpportunity.tokens.type === "searcher_specified") {
      tx.instructions.push(
        ...getWrapSolInstructions(
          searcher,
          user,
          bidAmountIncludingFees,
          false,
        ), // this account creation is handled in the ata initialization section
      );
    } else {
      tx.instructions.push(
        ...getWrapSolInstructions(
          searcher,
          user,
          new anchor.BN(
            swapOpportunity.tokens.userTokenAmountIncludingFees.toString(),
          ),
        ),
      );
    }
  }
  const swapInstruction = await constructSwapInstruction(
    searcher,
    swapOpportunity,
    bidAmountIncludingFees,
    deadline,
    chainId,
    feeReceiverRelayer,
    relayerSigner,
  );
  tx.instructions.push(swapInstruction);
  if (searcherToken.equals(NATIVE_MINT)) {
    tx.instructions.push(getUnwrapSolInstruction(user));
  }
  return {
    transaction: tx,
    opportunityId: swapOpportunity.opportunityId,
    type: "swap",
    chainId: chainId,
    env: "svm",
  };
}

export async function constructSvmBid(
  tx: Transaction,
  searcher: PublicKey,
  router: PublicKey,
  permissionKey: PublicKey,
  bidAmount: anchor.BN,
  deadline: anchor.BN,
  chainId: string,
  relayerSigner: PublicKey,
  feeReceiverRelayer: PublicKey,
): Promise<BidSvmOnChain> {
  const ixSubmitBid = await constructSubmitBidInstruction(
    searcher,
    router,
    permissionKey,
    bidAmount,
    deadline,
    chainId,
    relayerSigner,
    feeReceiverRelayer,
  );

  tx.instructions.unshift(ixSubmitBid);

  return {
    transaction: tx,
    chainId: chainId,
    type: "onchain",
    env: "svm",
  };
}

export async function getExpressRelaySvmConfig(
  chainId: string,
  connection: Connection,
): Promise<ExpressRelaySvmConfig> {
  const provider = new AnchorProvider(
    connection,
    new NodeWallet(new Keypair()),
  );
  const expressRelay = new Program<ExpressRelay>(expressRelayIdl, provider);
  const metadata = await expressRelay.account.expressRelayMetadata.fetch(
    getExpressRelayMetadataPda(chainId),
  );
  return {
    feeReceiverRelayer: metadata.feeReceiverRelayer,
    relayerSigner: metadata.relayerSigner,
  };
}<|MERGE_RESOLUTION|>--- conflicted
+++ resolved
@@ -164,25 +164,15 @@
   const swapArgs = {
     amountSearcher:
       swapOpportunity.tokens.type === "searcher_specified"
-<<<<<<< HEAD
-        ? new anchor.BN(swapOpportunity.tokens.searcherAmount)
+        ? new anchor.BN(swapOpportunity.tokens.searcherAmount.toString())
         : bidAmountIncludingFees,
-    amountUser:
-      swapOpportunity.tokens.type === "user_specified"
-        ? new anchor.BN(swapOpportunity.tokens.userTokenAmountIncludingFees)
-        : bidAmountIncludingFees,
-    referralFeeBps: new anchor.BN(swapOpportunity.referralFeeBps),
-=======
-        ? new anchor.BN(swapOpportunity.tokens.searcherAmount.toString())
-        : bidAmount,
     amountUser:
       swapOpportunity.tokens.type === "user_specified"
         ? new anchor.BN(
             swapOpportunity.tokens.userTokenAmountIncludingFees.toString(),
           )
-        : bidAmount,
-    referralFeeBps: swapOpportunity.referralFeeBps,
->>>>>>> 0be61f39
+        : bidAmountIncludingFees,
+    referralFeeBps: new anchor.BN(swapOpportunity.referralFeeBps),
     deadline,
     feeToken:
       swapOpportunity.feeToken === "searcher_token"
