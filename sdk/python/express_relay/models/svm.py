import base64
from datetime import datetime
from enum import Enum
from typing import Annotated, Any, ClassVar, Literal

from express_relay.models.base import (
    BidStatusVariantsSvm,
    IntString,
    UnsupportedOpportunityDeleteVersionException,
    UnsupportedOpportunityVersionException,
    UUIDString,
)
from express_relay.svm.generated.limo.accounts.order import Order
from pydantic import (
    Base64Bytes,
    BaseModel,
    Field,
    GetCoreSchemaHandler,
    GetJsonSchemaHandler,
    field_validator,
    model_validator,
)
from pydantic.json_schema import JsonSchemaValue
from pydantic_core import core_schema
from solders.hash import Hash as _SvmHash
from solders.pubkey import Pubkey as _SvmAddress
from solders.signature import Signature as _SvmSignature
from solders.transaction import Transaction as _SvmTransaction


class _TransactionPydanticAnnotation:
    @classmethod
    def __get_pydantic_core_schema__(
        cls,
        _source_type: Any,
        _handler: GetCoreSchemaHandler,
    ) -> core_schema.CoreSchema:
        def validate_from_str(value: str) -> _SvmTransaction:
            return _SvmTransaction.from_bytes(base64.b64decode(value))

        from_str_schema = core_schema.chain_schema(
            [
                core_schema.str_schema(),
                core_schema.no_info_plain_validator_function(validate_from_str),
            ]
        )

        return core_schema.json_or_python_schema(
            json_schema=from_str_schema,
            python_schema=core_schema.union_schema(
                [
                    # check if it's an instance first before doing any further work
                    core_schema.is_instance_schema(_SvmTransaction),
                    from_str_schema,
                ]
            ),
            serialization=core_schema.plain_serializer_function_ser_schema(
                lambda instance: base64.b64encode(bytes(instance)).decode("utf-8")
            ),
        )

    @classmethod
    def __get_pydantic_json_schema__(
        cls, _core_schema: core_schema.CoreSchema, handler: GetJsonSchemaHandler
    ) -> JsonSchemaValue:
        # Use the same schema that would be used for `str`
        return handler(core_schema.str_schema())


class _SvmAddressPydanticAnnotation:
    @classmethod
    def __get_pydantic_core_schema__(
        cls,
        _source_type: Any,
        _handler: GetCoreSchemaHandler,
    ) -> core_schema.CoreSchema:
        def validate_from_str(value: str) -> _SvmAddress:
            return _SvmAddress.from_string(value)

        from_str_schema = core_schema.chain_schema(
            [
                core_schema.str_schema(),
                core_schema.no_info_plain_validator_function(validate_from_str),
            ]
        )

        return core_schema.json_or_python_schema(
            json_schema=from_str_schema,
            python_schema=core_schema.union_schema(
                [
                    # check if it's an instance first before doing any further work
                    core_schema.is_instance_schema(_SvmTransaction),
                    from_str_schema,
                ]
            ),
            serialization=core_schema.plain_serializer_function_ser_schema(
                lambda instance: str(instance)
            ),
        )

    @classmethod
    def __get_pydantic_json_schema__(
        cls, _core_schema: core_schema.CoreSchema, handler: GetJsonSchemaHandler
    ) -> JsonSchemaValue:
        # Use the same schema that would be used for `str`
        return handler(core_schema.str_schema())


class _HashPydanticAnnotation:
    @classmethod
    def __get_pydantic_core_schema__(
        cls,
        _source_type: Any,
        _handler: GetCoreSchemaHandler,
    ) -> core_schema.CoreSchema:
        def validate_from_str(value: str) -> _SvmHash:
            return _SvmHash.from_string(value)

        from_str_schema = core_schema.chain_schema(
            [
                core_schema.str_schema(),
                core_schema.no_info_plain_validator_function(validate_from_str),
            ]
        )

        return core_schema.json_or_python_schema(
            json_schema=from_str_schema,
            python_schema=core_schema.union_schema(
                [
                    # check if it's an instance first before doing any further work
                    core_schema.is_instance_schema(Order),
                    from_str_schema,
                ]
            ),
            serialization=core_schema.plain_serializer_function_ser_schema(str),
        )

    @classmethod
    def __get_pydantic_json_schema__(
        cls, _core_schema: core_schema.CoreSchema, handler: GetJsonSchemaHandler
    ) -> JsonSchemaValue:
        # Use the same schema that would be used for `str`
        return handler(core_schema.str_schema())


class _SignaturePydanticAnnotation:
    @classmethod
    def __get_pydantic_core_schema__(
        cls,
        _source_type: Any,
        _handler: GetCoreSchemaHandler,
    ) -> core_schema.CoreSchema:
        def validate_from_str(value: str) -> _SvmSignature:
            return _SvmSignature.from_string(value)

        from_str_schema = core_schema.chain_schema(
            [
                core_schema.str_schema(),
                core_schema.no_info_plain_validator_function(validate_from_str),
            ]
        )

        return core_schema.json_or_python_schema(
            json_schema=from_str_schema,
            python_schema=core_schema.union_schema(
                [
                    # check if it's an instance first before doing any further work
                    core_schema.is_instance_schema(Order),
                    from_str_schema,
                ]
            ),
            serialization=core_schema.plain_serializer_function_ser_schema(str),
        )

    @classmethod
    def __get_pydantic_json_schema__(
        cls, _core_schema: core_schema.CoreSchema, handler: GetJsonSchemaHandler
    ) -> JsonSchemaValue:
        # Use the same schema that would be used for `str`
        return handler(core_schema.str_schema())


SvmTransaction = Annotated[_SvmTransaction, _TransactionPydanticAnnotation]
SvmAddress = Annotated[_SvmAddress, _SvmAddressPydanticAnnotation]
SvmHash = Annotated[_SvmHash, _HashPydanticAnnotation]
SvmSignature = Annotated[_SvmSignature, _SignaturePydanticAnnotation]


class SwapBidSvm(BaseModel):
    """
    Attributes:
        transaction: The transaction including the bid for swap opportunity.
        chain_id: The chain ID to bid on.
        opportunity_id: The ID of the swap opportunity.
    """

    transaction: SvmTransaction
    chain_id: str
    opportunity_id: UUIDString
    type: Literal["swap"] = "swap"


class OnChainBidSvm(BaseModel):
    """
    Attributes:
        transaction: The transaction including the bid
        chain_id: The chain ID to bid on.
        slot: The minimum slot required for the bid to be executed successfully
              None if the bid can be executed at any recent slot
    """

    transaction: SvmTransaction
    chain_id: str
    slot: int | None


BidSvm = SwapBidSvm | OnChainBidSvm


class _OrderPydanticAnnotation:
    @classmethod
    def __get_pydantic_core_schema__(
        cls,
        _source_type: Any,
        _handler: GetCoreSchemaHandler,
    ) -> core_schema.CoreSchema:
        def validate_from_str(value: str) -> Order:
            return Order.decode(base64.b64decode(value))

        from_str_schema = core_schema.chain_schema(
            [
                core_schema.str_schema(),
                core_schema.no_info_plain_validator_function(validate_from_str),
            ]
        )

        return core_schema.json_or_python_schema(
            json_schema=from_str_schema,
            python_schema=core_schema.union_schema(
                [
                    # check if it's an instance first before doing any further work
                    core_schema.is_instance_schema(Order),
                    from_str_schema,
                ]
            ),
            serialization=core_schema.plain_serializer_function_ser_schema(
                lambda instance: base64.b64encode(Order.layout.build(instance)).decode(
                    "utf-8"
                )
            ),
        )

    @classmethod
    def __get_pydantic_json_schema__(
        cls, _core_schema: core_schema.CoreSchema, handler: GetJsonSchemaHandler
    ) -> JsonSchemaValue:
        # Use the same schema that would be used for `str`
        return handler(core_schema.str_schema())


class BaseOpportunitySvm(BaseModel):
    """
    Attributes:
        chain_id: The chain ID to bid on.
        version: The version of the opportunity.
        creation_time: The creation time of the opportunity.
        opportunity_id: The ID of the opportunity.
    """

    chain_id: str
    version: str
    creation_time: IntString
    opportunity_id: UUIDString

    supported_versions: ClassVar[list[str]] = ["v1"]

    @model_validator(mode="before")
    @classmethod
    def check_version(cls, data):
        if data["version"] not in cls.supported_versions:
            raise UnsupportedOpportunityVersionException(
                f"Cannot handle opportunity version: {data['version']}. Please upgrade your client."
            )
        return data


class LimoOpportunitySvm(BaseOpportunitySvm):
    """
    Attributes:
        program: The program which handles this opportunity
        order: The order to be executed.
        order_address: The address of the order.
        slot: The slot where this order was created or updated
    """

    program: Literal["limo"]
    order: Annotated[Order, _OrderPydanticAnnotation]
    order_address: SvmAddress
    slot: int


class TokenAmountSvm(BaseModel):
    """
    Attributes:
        token: The token mint address.
        amount: The token amount, represented in the smallest denomination of that token (e.g. lamports for SOL).
    """

    token: SvmAddress
    amount: int


class SwapTokensBase(BaseModel):
    """
    Attributes:
        token_program_searcher: The token program address for the searcher token.
        token_program_user: The token program address for the user token.
    """

    token_program_searcher: SvmAddress
    token_program_user: SvmAddress


class SwapTokensSearcherSpecified(SwapTokensBase):
    side_specified: Literal["searcher"]
    searcher_token: SvmAddress
    searcher_amount: int
    user_token: SvmAddress


class SwapTokensUserSpecified(SwapTokensBase):
    side_specified: Literal["user"]
    searcher_token: SvmAddress
    user_token: SvmAddress
    user_amount: int
    user_amount_including_fees: int


TokenAccountInitializationConfig = Literal["searcher_payer", "user_payer", "unneeded"]


class TokenAccountInitializationConfigs(BaseModel):
    express_relay_fee_receiver_ata: TokenAccountInitializationConfig
    relayer_fee_receiver_ata: TokenAccountInitializationConfig
    router_fee_receiver_ta: TokenAccountInitializationConfig
    user_ata_mint_searcher: TokenAccountInitializationConfig
    user_ata_mint_user: TokenAccountInitializationConfig


class SwapOpportunitySvm(BaseOpportunitySvm):
    """
    Attributes:
        program: The program which handles this opportunity
    """

    program: Literal["swap"]
    permission_account: SvmAddress

    fee_token: Literal["searcher_token", "user_token"]
    referral_fee_bps: int
    platform_fee_bps: int
    router_account: SvmAddress
    user_wallet_address: SvmAddress
    user_mint_user_balance: int
    tokens: SwapTokensSearcherSpecified | SwapTokensUserSpecified
    token_account_initialization_configs: TokenAccountInitializationConfigs
    memo: str | None = Field(default=None)
<<<<<<< HEAD
    cancellable: bool
=======
    minimum_deadline: int
>>>>>>> 06fcb84d


OpportunitySvm = SwapOpportunitySvm | LimoOpportunitySvm


class BidStatusSvm(BaseModel):
    """
    Attributes:
        type: The current status of the bid.
        result: The result of the bid: a transaction hash if the status is not PENDING.
                The LOST status may have a result.
    """

    type: BidStatusVariantsSvm
    result: SvmSignature | None = Field(default=None)

    @field_validator("type", mode="before")
    @classmethod
    def check_type(cls, data):
        # This is for forward compatibility with new bid statuses
        if data not in BidStatusVariantsSvm:
            return BidStatusVariantsSvm.UNKNOWN
        return data

    @model_validator(mode="after")
    def check_result(self):
        if self.type not in [BidStatusVariantsSvm.PENDING, BidStatusVariantsSvm.LOST]:
            assert (
                self.result is not None
            ), "bid result should not be empty when status is not pending or lost"
        return self


class BidResponseSvm(BaseModel):
    """
    Attributes:
        id: The unique id for bid.
        bid_amount: The amount of the bid in lamports.
        chain_id: The chain ID to bid on.
        permission_key: The permission key to bid on.
        status: The latest status for bid.
        initiation_time: The time server received the bid formatted in rfc3339.
        profile_id: The profile id for the bid owner.
    """

    id: UUIDString
    bid_amount: int
    chain_id: str
    permission_key: Base64Bytes
    status: BidStatusSvm
    initiation_time: datetime
    transaction: SvmTransaction
    profile_id: str | None = Field(default=None)


class SvmChainUpdate(BaseModel):
    """
    Attributes:
        chain_id: The chain ID corresponding to the update.
        blockhash: A recent blockhash from the chain.
    """

    chain_id: str
    blockhash: SvmHash
    latest_prioritization_fee: int


class ProgramSvm(Enum):
    LIMO = "limo"
    SWAP = "swap"


class OpportunityDeleteSvm(BaseModel):
    """
    Attributes:
        chain_id: The chain ID for opportunities to be removed.
        program: The program which this opportunities to be removed.
        permission_account: The permission account for the opportunities to be removed.
        router: The router for opportunties to be removed.
    """

    chain_id: str
    program: ProgramSvm
    permission_account: SvmAddress
    router: SvmAddress
    version: str

    supported_versions: ClassVar[list[str]] = ["v1"]
    chain_type: ClassVar[str] = "svm"

    @model_validator(mode="before")
    @classmethod
    def check_version(cls, data):
        if data["version"] not in cls.supported_versions:
            raise UnsupportedOpportunityDeleteVersionException(
                f"Cannot handle opportunity version: {data['version']}. Please upgrade your client."
            )
        return data<|MERGE_RESOLUTION|>--- conflicted
+++ resolved
@@ -365,11 +365,8 @@
     tokens: SwapTokensSearcherSpecified | SwapTokensUserSpecified
     token_account_initialization_configs: TokenAccountInitializationConfigs
     memo: str | None = Field(default=None)
-<<<<<<< HEAD
     cancellable: bool
-=======
     minimum_deadline: int
->>>>>>> 06fcb84d
 
 
 OpportunitySvm = SwapOpportunitySvm | LimoOpportunitySvm
