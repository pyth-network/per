--- conflicted
+++ resolved
@@ -86,14 +86,12 @@
         Args:
             opp: An object representing a single opportunity.
         """
-<<<<<<< HEAD
+        if self.with_latency:
+            await asyncio.sleep(0.5 * random.random())
+
         if opp.chain_id not in self.recent_blockhash:
             logger.info(f"No recent blockhash for chain, {opp.chain_id} skipping bid")
             return None
-=======
-        if self.with_latency:
-            await asyncio.sleep(0.5 * random.random())
->>>>>>> 9a53bd93
 
         bid = await self.assess_opportunity(typing.cast(OpportunitySvm, opp))
 
@@ -218,6 +216,10 @@
         router = self.limo_client.get_pda_authority(
             self.limo_client.get_program_id(), order["state"].global_config
         )
+
+        bid_amount = self.bid_amount
+        if self.bid_margin != 0:
+            bid_amount += random.randint(-self.bid_margin, self.bid_margin)
 
         if self.express_relay_metadata is None:
             self.express_relay_metadata = await ExpressRelayMetadata.fetch(
@@ -230,24 +232,9 @@
             if self.express_relay_metadata is None:
                 raise ValueError("Express relay metadata account not found")
 
-<<<<<<< HEAD
         return BidData(
             router=router,
-            bid_amount=self.bid_amount,
-=======
-        bid_amount = self.bid_amount
-        if self.bid_margin != 0:
-            bid_amount += random.randint(-self.bid_margin, self.bid_margin)
-
-        submit_bid_ix = self.client.get_svm_submit_bid_instruction(
-            searcher=self.private_key.pubkey(),
-            router=router,
-            permission_key=order["address"],
             bid_amount=bid_amount,
-            deadline=DEADLINE,
-            chain_id=self.chain_id,
-            fee_receiver_relayer=self.express_relay_metadata.fee_receiver_relayer,
->>>>>>> 9a53bd93
             relayer_signer=self.express_relay_metadata.relayer_signer,
             relayer_fee_receiver=self.express_relay_metadata.fee_receiver_relayer
         )
