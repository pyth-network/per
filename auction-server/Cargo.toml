[package]
name = "auction-server"
version = "0.9.0"
edition = "2021"
license-file = "license.txt"

[dependencies]
tokio = { version = "1.28", features = ["macros", "sync", "rt-multi-thread", "signal"] }
tokio-stream = "0.1.14"
tower-http = { version = "0.5.2", features = ["cors"] }
serde = { version = "1.0", features = ["derive"] }
serde_json = "1.0"
futures = { version = "0.3", default-features = false }
uuid = { version = "1.1.2", features = ["serde", "v4"] }
axum = { version = "0.7.5", features = ["ws", "tracing"] }
axum-streams = { version = "0.10.0", features = ["json", "text"] }
clap = { version = "4.4.4", features = ["derive", "env", "cargo"] }
tracing = { version = "0.1.40", features = ["log"] }
anyhow = "1.0.75"
tracing-subscriber = { version = "0.3.18", features = ["env-filter", "json"] }
async-stream = "0.3.5"
utoipa = { version = "4.2.3", features = ["axum_extras"] }
utoipa-swagger-ui = { version = "7.0.1", features = ["axum"] }
utoipa-redoc = { version = "4", features = ["axum"] }
serde_yaml = "0.9.25"
ethers      = { version = "2.0.14", features = ["ws"] }
axum-macros = "0.4.0"
sqlx = { version = "0.7.4", features = [ "runtime-tokio", "tls-native-tls", "postgres", "time", "uuid", "bigdecimal" ] }
tokio-util = { version = "0.7.10", features = ["rt"] }
axum-extra = { version = "0.9.3", features = ["typed-header"] }
email_address = "0.2.4"
rand = "0.8.5"
base64 = "0.22.1"
time = { version = "0.3.36", features = ["serde"] }
axum-prometheus = "0.6.1"
reqwest = { version = "0.11.27" }
<<<<<<< HEAD
tracing-opentelemetry = "0.24.0"
opentelemetry = "0.23.0"
opentelemetry_sdk = { version = "0.23.0", features = ["rt-tokio"]}
opentelemetry-otlp = { version = "0.16.0" }
=======
gas-oracle = { path = "../gas-oracle" }
>>>>>>> 451bf30f
<|MERGE_RESOLUTION|>--- conflicted
+++ resolved
@@ -34,11 +34,8 @@
 time = { version = "0.3.36", features = ["serde"] }
 axum-prometheus = "0.6.1"
 reqwest = { version = "0.11.27" }
-<<<<<<< HEAD
 tracing-opentelemetry = "0.24.0"
 opentelemetry = "0.23.0"
 opentelemetry_sdk = { version = "0.23.0", features = ["rt-tokio"]}
 opentelemetry-otlp = { version = "0.16.0" }
-=======
-gas-oracle = { path = "../gas-oracle" }
->>>>>>> 451bf30f
+gas-oracle = { path = "../gas-oracle" }