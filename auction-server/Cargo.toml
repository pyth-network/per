--- conflicted
+++ resolved
@@ -1,10 +1,6 @@
 [package]
 name = "auction-server"
-<<<<<<< HEAD
 version = "0.35.0"
-=======
-version = "0.34.3"
->>>>>>> 81c5ba31
 edition = "2021"
 license-file = "license.txt"
 
