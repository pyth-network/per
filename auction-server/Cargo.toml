[package]
name = "auction-server"
<<<<<<< HEAD
version = "0.17.1"
=======
version = "0.18.0"
>>>>>>> 91b7869a
edition = "2021"
license-file = "license.txt"

[build-dependencies]
anchor-lang-idl = { version = "0.1.1", features = ["convert"] }

[dependencies]
tokio = { workspace = true, features = ["macros", "sync", "rt-multi-thread", "signal"] }
tokio-stream = { workspace = true }
tower-http = { workspace = true, features = ["cors"] }
serde = { workspace = true, features = ["derive"] }
serde_json = { workspace = true }
futures = { workspace = true }
uuid = { workspace = true, features = ["serde", "v4"] }
axum = { version = "0.7.5", features = ["ws", "tracing"] }
axum-streams = { version = "0.10.0", features = ["json", "text"] }
clap = { workspace = true, features = ["derive", "env", "cargo"] }
tracing = { workspace = true, features = ["log"] }
anyhow = { workspace = true }
tracing-subscriber = { workspace = true, features = ["env-filter", "json"] }
async-stream = {workspace = true}
utoipa = { workspace = true, features = ["axum_extras"] }
utoipa-redoc = { version = "5.0.0", features = ["axum"] }
serde_yaml = { workspace = true }
ethers = { workspace = true, features = ["ws"] }
axum-macros = "0.4.0"
sqlx = { version = "0.7.4", features = [ "runtime-tokio", "tls-native-tls", "postgres", "time", "uuid", "bigdecimal", "json" ] }
tokio-util = { version = "0.7.10", features = ["rt"] }
axum-extra = { version = "0.9.3", features = ["typed-header"] }
email_address = { workspace = true }
rand = { workspace = true }
base64 = { workspace = true }
time = { workspace = true, features = ["serde"] }
axum-prometheus = "0.6.1"
reqwest = { version = "0.11.27" }
tracing-opentelemetry = "0.24.0"
opentelemetry = "0.23.0"
opentelemetry_sdk = { version = "0.23.0", features = ["rt-tokio"] }
opentelemetry-otlp = { version = "0.16.0" }
gas-oracle = { path = "../gas-oracle" }
serde_path_to_error = "0.1.16"
solana-sdk = { workspace = true }
solana-client = { workspace = true }
bincode = { workspace = true }
serde_with = { workspace = true, features = ["base64"] }
anchor-lang = { workspace = true }
express-relay = { path = "../contracts/svm/programs/express_relay" }
solana-rpc-client = { workspace = true }
solana-transaction-status = { workspace = true }
borsh = { workspace = true }
litesvm = { workspace = true }
express-relay-api-types = { path = "api-types" }
strum.workspace = true
spl-associated-token-account = { workspace = true }<|MERGE_RESOLUTION|>--- conflicted
+++ resolved
@@ -1,10 +1,6 @@
 [package]
 name = "auction-server"
-<<<<<<< HEAD
-version = "0.17.1"
-=======
 version = "0.18.0"
->>>>>>> 91b7869a
 edition = "2021"
 license-file = "license.txt"
 
