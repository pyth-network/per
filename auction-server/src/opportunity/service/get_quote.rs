use {
    super::{
        get_quote_request_account_balances::QuoteRequestAccountBalancesInput,
        get_token_program::GetTokenProgramInput,
        ChainTypeSvm,
        Service,
    },
    crate::{
        api::RestError,
        auction::{
            entities::{
                Auction,
                BidPaymentInstructionType,
                BidStatusAuction,
            },
            service::{
                add_auction::AddAuctionInput,
                auction_manager::AuctionManager,
                get_pending_bids::GetLiveBidsInput,
                update_bid_status::UpdateBidStatusInput,
                Service as AuctionService,
            },
        },
        kernel::entities::PermissionKeySvm,
        opportunity::{
            api::INDICATIVE_PRICE_TAKER,
            entities::{
                self,
                TokenAmountSvm,
            },
            service::{
                add_opportunity::AddOpportunityInput,
                get_express_relay_metadata::GetExpressRelayMetadata,
            },
        },
    },
    ::express_relay::{
        state::FEE_SPLIT_PRECISION,
        FeeToken,
    },
    axum_prometheus::metrics,
    express_relay_api_types::opportunity::ProgramSvm,
    solana_sdk::pubkey::Pubkey,
    spl_associated_token_account::get_associated_token_address_with_program_id,
    spl_token::native_mint,
    std::{
        str::FromStr,
        time::Duration,
    },
    time::OffsetDateTime,
    tokio::time::sleep,
};

// FeeToken and TokenSpecified combinations possible and how they are handled:
// --------------------------------------------------------------------------------------------
// FeeToken=SearcherToken, TokenSpecified=SearcherTokenSpecified
// User wants the amount specified in the api AFTER the fees so we increase it to factor
// in fees before creating and broadcasting the swap opportunity
// --------------------------------------------------------------------------------------------
// FeeToken=SearcherToken, TokenSpecified=UserTokenSpecified
// get_quote function will return the searcher amount after fees
// --------------------------------------------------------------------------------------------
// FeeToken=UserToken, TokenSpecified=SearcherTokenSpecified
// Searcher bid amount (minimum they are willing to receive after the fees)
// is scaled up in the sdk to factor in the fees
// --------------------------------------------------------------------------------------------
// FeeToken=UserToken, TokenSpecified=UserTokenSpecified
// Sdk shows a smaller amount (after fees) to the searcher for their pricing engine
// while keeping the original amount (before fees) in the bid
// --------------------------------------------------------------------------------------------


/// Time to wait for searchers to submit bids.
const BID_COLLECTION_TIME: Duration = Duration::from_millis(500);

pub struct GetQuoteInput {
    pub quote_create: entities::QuoteCreate,
    pub program:      ProgramSvm,
}

/// Get a pubkey based on router_token_account, user_wallet_address, referral_fee_bps, mints, and token amounts
/// This pubkey is never mentioned on-chain and is only used internally
/// to distinguish between different swap bids
pub fn get_quote_virtual_permission_account(
    tokens: &entities::QuoteTokens,
    user_wallet_address: &Pubkey,
    router_token_account: &Pubkey,
    referral_fee_bps: u16,
) -> Pubkey {
    let user_token_amount: [u8; 8];
    let searcher_token_amount: [u8; 8];
    let referral_fee_bps = referral_fee_bps.to_le_bytes();
    let seeds = match tokens {
        entities::QuoteTokens::UserTokenSpecified {
            user_token,
            searcher_token,
        } => {
            let user_token_mint = user_token.token.as_ref();
            let searcher_token_mint = searcher_token.as_ref();
            user_token_amount = user_token.amount.to_le_bytes();
            [
                router_token_account.as_ref(),
                user_wallet_address.as_ref(),
                searcher_token_mint,
                user_token_mint,
                user_token_amount.as_ref(),
                referral_fee_bps.as_ref(),
            ]
        }
        entities::QuoteTokens::SearcherTokenSpecified {
            user_token,
            searcher_token,
        } => {
            let user_token_mint = user_token.as_ref();
            let searcher_token_mint = searcher_token.token.as_ref();
            searcher_token_amount = searcher_token.amount.to_le_bytes();
            [
                router_token_account.as_ref(),
                user_wallet_address.as_ref(),
                searcher_token_mint,
                searcher_token_amount.as_ref(),
                user_token_mint,
                referral_fee_bps.as_ref(),
            ]
        }
    };
    // since this permission key will not be used on-chain, we don't need to use the express relay program_id.
    // we can use a distinctive bytes object for the program_id
    Pubkey::find_program_address(&seeds, &Pubkey::default()).0
}

/// Determines if the fee token should be the user token or the searcher token
fn get_fee_token(user_mint: Pubkey, _searcher_mint: Pubkey) -> entities::FeeToken {
    // TODO*: we should determine this more intelligently
    // Prefer USDC and USDT as the fee token
    if user_mint == Pubkey::from_str("Es9vMFrzaCERmJfrF4H2FYD4KCoNkY11McCe8BenwNYB").unwrap()
        || user_mint == Pubkey::from_str("EPjFWdd5AufqSSqeM2qN1xzybapC8G4wEGGkZwyTDt1v").unwrap()
    {
        entities::FeeToken::UserToken
    } else {
        entities::FeeToken::SearcherToken
    }
}

impl Service<ChainTypeSvm> {
    async fn get_opportunity_create_for_quote(
        &self,
        quote_create: entities::QuoteCreate,
        program: &ProgramSvm,
    ) -> Result<entities::OpportunityCreateSvm, RestError> {
        let referral_fee_info = self
            .unwrap_referral_fee_info(quote_create.referral_fee_info, &quote_create.chain_id)
            .await?;

        // TODO*: we should fix the Opportunity struct (or create a new format) to more clearly distinguish Swap opps from traditional opps
        // currently, we are using the same struct and just setting the unspecified token amount to 0
        let metadata = self
            .get_express_relay_metadata(GetExpressRelayMetadata {
                chain_id: quote_create.chain_id.clone(),
            })
            .await?;
        let (mint_user, mint_searcher) = match quote_create.tokens.clone() {
            entities::QuoteTokens::UserTokenSpecified {
                user_token,
                searcher_token,
            } => (user_token.token, searcher_token),
            entities::QuoteTokens::SearcherTokenSpecified {
                user_token,
                searcher_token,
            } => (user_token, searcher_token.token),
        };
        let fee_token = get_fee_token(mint_user, mint_searcher);
        let (searcher_amount, user_amount) = match (quote_create.tokens.clone(), fee_token.clone())
        {
            (
                entities::QuoteTokens::SearcherTokenSpecified { searcher_token, .. },
                entities::FeeToken::SearcherToken,
            ) => {
                // This is not exactly accurate and may overestimate the amount needed
                // because of floor / ceil rounding errors.
                let denominator: u64 = FEE_SPLIT_PRECISION
                    - <u16 as Into<u64>>::into(referral_fee_info.referral_fee_bps)
                    - metadata.swap_platform_fee_bps;
                let numerator = searcher_token.amount * FEE_SPLIT_PRECISION;
                let amount_including_fees = numerator.div_ceil(denominator);
                (amount_including_fees, 0u64)
            }
            (
                entities::QuoteTokens::SearcherTokenSpecified { searcher_token, .. },
                entities::FeeToken::UserToken,
            ) => (searcher_token.amount, 0u64),
            (entities::QuoteTokens::UserTokenSpecified { user_token, .. }, _) => {
                (0, user_token.amount)
            }
        };
        let token_program_searcher = self
            .get_token_program(GetTokenProgramInput {
                chain_id: quote_create.chain_id.clone(),
                mint:     mint_searcher,
            })
            .await
            .map_err(|err| {
                tracing::error!("Failed to get searcher token program: {:?}", err);
                RestError::BadParameters("Searcher token program not found".to_string())
            })?;
        let token_program_user = self
            .get_token_program(GetTokenProgramInput {
                chain_id: quote_create.chain_id.clone(),
                mint:     mint_user,
            })
            .await
            .map_err(|err| {
                tracing::error!("Failed to get user token program: {:?}", err);
                RestError::BadParameters("User token program not found".to_string())
            })?;

        let router_token_account = match fee_token {
            entities::FeeToken::SearcherToken => get_associated_token_address_with_program_id(
<<<<<<< HEAD
                &referral_fee_info.router,
                &searcher_mint,
                &token_program_searcher,
            ),
            entities::FeeToken::UserToken => get_associated_token_address_with_program_id(
                &referral_fee_info.router,
                &user_mint,
                &token_program_user,
=======
                &referral_fee_info.router.to_bytes().into(),
                &mint_searcher.to_bytes().into(),
                &token_program_searcher.to_bytes().into(),
            ),
            entities::FeeToken::UserToken => get_associated_token_address_with_program_id(
                &referral_fee_info.router.to_bytes().into(),
                &mint_user.to_bytes().into(),
                &token_program_user.to_bytes().into(),
>>>>>>> 9715874d
            ),
        };
        // this uses the fee-adjusted token amounts to correctly calculate the permission account
        let tokens_for_permission = match quote_create.tokens {
            entities::QuoteTokens::UserTokenSpecified {
                user_token,
                searcher_token,
            } => entities::QuoteTokens::UserTokenSpecified {
                user_token: TokenAmountSvm {
                    token:  user_token.token,
                    amount: user_amount,
                },
                searcher_token,
            },
            entities::QuoteTokens::SearcherTokenSpecified {
                user_token,
                searcher_token,
            } => entities::QuoteTokens::SearcherTokenSpecified {
                user_token,
                searcher_token: TokenAmountSvm {
                    token:  searcher_token.token,
                    amount: searcher_amount,
                },
            },
        };
        let user_wallet_address = match quote_create.user_wallet_address {
            Some(address) => address,
            None => INDICATIVE_PRICE_TAKER,
        };
        let permission_account = get_quote_virtual_permission_account(
            &tokens_for_permission,
            &user_wallet_address,
            &router_token_account,
            referral_fee_info.referral_fee_bps,
        );

        let core_fields = entities::OpportunityCoreFieldsCreate {
            permission_key: entities::OpportunitySvm::get_permission_key(
                BidPaymentInstructionType::Swap,
                referral_fee_info.router,
                permission_account,
            ),
            chain_id:       quote_create.chain_id.clone(),
            sell_tokens:    vec![entities::TokenAmountSvm {
                token:  mint_searcher,
                amount: searcher_amount,
            }],
            buy_tokens:     vec![entities::TokenAmountSvm {
                token:  mint_user,
                amount: user_amount,
            }],
        };

        let balances = self
            .get_quote_request_account_balances(QuoteRequestAccountBalancesInput {
                user_wallet_address,
                mint_searcher,
                mint_user,
                router: referral_fee_info.router,
                fee_token: fee_token.clone(),
                token_program_searcher,
                token_program_user,
                chain_id: quote_create.chain_id.clone(),
            })
            .await?;

        let mint_user_is_wrapped_sol = mint_user == native_mint::id();
        let token_account_initialization_config =
            balances.get_token_account_initialization_configs(mint_user_is_wrapped_sol);
        let user_mint_user_balance =
            balances.get_user_ata_mint_user_balance(mint_user_is_wrapped_sol);

        let program_opportunity = match program {
            ProgramSvm::Swap => {
                entities::OpportunitySvmProgram::Swap(entities::OpportunitySvmProgramSwap {
                    user_wallet_address,
                    fee_token,
                    referral_fee_bps: referral_fee_info.referral_fee_bps,
                    platform_fee_bps: metadata.swap_platform_fee_bps,
                    token_program_user,
                    user_mint_user_balance,
                    token_account_initialization_config,
                    token_program_searcher,
                })
            }
            _ => {
                return Err(RestError::Forbidden);
            }
        };

        Ok(entities::OpportunityCreateSvm {
            core_fields,
            router: referral_fee_info.router,
            permission_account,
            program: program_opportunity,
        })
    }

    async fn remove_quote_opportunity(&self, opportunity: entities::OpportunitySvm) {
        // TODO
        // Maybe we should add state for opportunity.
        // Right now logic for removing halted/expired bids, checks if opportunity exists.
        // We should remove opportunity only after the auction bid result is broadcasted.
        // This is to make sure we are not gonna remove the bids that are currently in the auction in the handle_auction loop.
        let removal_reason = entities::OpportunityRemovalReason::Invalid(
            RestError::InvalidOpportunity("Auction finished for the opportunity".to_string()),
        );
        if let Err(e) = self
            .repo
            .remove_opportunity(&opportunity, removal_reason)
            .await
        {
            tracing::error!("Failed to remove opportunity: {:?}", e);
        }
    }

    #[tracing::instrument(skip_all)]
    pub async fn get_quote(&self, input: GetQuoteInput) -> Result<entities::Quote, RestError> {
        let referral_fee_info = self
            .unwrap_referral_fee_info(
                input.quote_create.referral_fee_info.clone(),
                &input.quote_create.chain_id,
            )
            .await?;

        // TODO use compute_swap_fees to make sure instead when the metadata is fetched from on-chain
        if FEE_SPLIT_PRECISION < referral_fee_info.referral_fee_bps.into() {
            return Err(RestError::BadParameters(format!(
                "Referral fee bps higher than {}",
                FEE_SPLIT_PRECISION
            )));
        }

        let config = self.get_config(&input.quote_create.chain_id)?;
        let auction_service = config.get_auction_service().await;

        tracing::info!(quote_create = ?input.quote_create, "Received request to get quote");

        let opportunity_create = self
            .get_opportunity_create_for_quote(input.quote_create.clone(), &input.program)
            .await?;
        let opportunity = self
            .add_opportunity(AddOpportunityInput {
                opportunity: opportunity_create,
            })
            .await?;
        let searcher_token = opportunity.sell_tokens[0].clone();
        let user_token = opportunity.buy_tokens[0].clone();
        if searcher_token.amount == 0 && user_token.amount == 0 {
            return Err(RestError::BadParameters(
                "Token amount cannot be zero".to_string(),
            ));
        }

        // Wait to make sure searchers had enough time to submit bids
        sleep(BID_COLLECTION_TIME).await;

        // NOTE: This part will be removed after refactoring the permission key type
        let slice: [u8; 65] = opportunity
            .permission_key
            .to_vec()
            .try_into()
            .expect("Failed to convert permission key to slice");
        let permission_key_svm = PermissionKeySvm(slice);

        let bid_collection_time = OffsetDateTime::now_utc();
        let mut bids = auction_service
            .get_pending_bids(GetLiveBidsInput {
                permission_key: permission_key_svm.clone(),
            })
            .await;

        let total_bids = if bids.len() < 10 {
            bids.len().to_string()
        } else {
            "+9".to_string()
        };
        // Add metrics
        let labels = [
            ("chain_id", input.quote_create.chain_id.to_string()),
            ("program", input.program.to_string()),
            ("total_bids", total_bids),
        ];
        metrics::counter!("get_quote_total_bids", &labels).increment(1);

        if bids.is_empty() {
            tracing::warn!(opportunity = ?opportunity, "No bids found for quote opportunity");

            // Remove opportunity to prevent further bids
            // The handle auction loop will take care of the bids that were submitted late
            self.remove_quote_opportunity(opportunity.clone()).await;
            return Err(RestError::QuoteNotFound);
        }

        // Find winner bid:
        match input.quote_create.tokens {
            entities::QuoteTokens::UserTokenSpecified { .. } => {
                // highest bid = best (most searcher token returned)
                bids.sort_by(|a, b| b.amount.cmp(&a.amount));
            }
            entities::QuoteTokens::SearcherTokenSpecified { .. } => {
                // lowest bid = best (least user token consumed)
                bids.sort_by(|a, b| a.amount.cmp(&b.amount));
            }
        }
        let winner_bid = bids.first().expect("failed to get first bid");

        let swap_instruction = auction_service
            .extract_express_relay_instruction(
                winner_bid.chain_data.transaction.clone(),
                BidPaymentInstructionType::Swap,
            )
            .map_err(|e| {
                tracing::error!("Failed to verify swap instruction: {:?}", e);
                RestError::TemporarilyUnavailable
            })?;
        let swap_data = AuctionService::extract_swap_data(&swap_instruction).map_err(|e| {
            tracing::error!("Failed to extract swap data: {:?}", e);
            RestError::TemporarilyUnavailable
        })?;
        let deadline = swap_data.deadline;

        // Bids are not empty
        let mut auction = Auction::try_new(bids.clone(), bid_collection_time)
            .expect("Failed to create auction for bids");
        // Add tx_hash to auction to make sure conclude_auction works correctly
        // TODO These are auctions that are not submitted but has tx_hash of the winner bid inside
        // TODO Maybe we should think a bit more about how to handle these auctions and the overall auction model
        auction.tx_hash = Some(winner_bid.chain_data.transaction.signatures[0]);
        // NOTE: These auctions need user signature to be submitted later.
        // Later if we have a quote without last look, we can assume these auctions are submitted.
        let auction = auction_service
            .add_auction(AddAuctionInput { auction })
            .await?;

        // Remove opportunity to prevent further bids
        // The handle auction loop will take care of the bids that were submitted late
        self.remove_quote_opportunity(opportunity.clone()).await;

        let signature = winner_bid.chain_data.transaction.signatures[0];
        // Update the status of all bids in the auction except the winner bid
        let auction_bids = auction.bids.clone();
        auction_bids.into_iter().for_each(|bid| {
            if bid.id != winner_bid.id {
                self.task_tracker.spawn({
                    let (auction_service, winner_bid) =
                        (auction_service.clone(), winner_bid.clone());
                    async move {
                        auction_service
                            .update_bid_status(UpdateBidStatusInput {
                                new_status: AuctionService::get_new_status(
                                    &bid,
                                    &vec![winner_bid],
                                    BidStatusAuction {
                                        tx_hash: signature,
                                        id:      auction.id,
                                    },
                                    false,
                                ),
                                bid,
                            })
                            .await
                    }
                });
            }
        });

        // We check if the winner bid status is successfully updated.
        // This is important for the submit_quote function to work correctly.
        if !auction_service
            .update_bid_status(UpdateBidStatusInput {
                new_status: AuctionService::get_new_status(
                    winner_bid,
                    &vec![winner_bid.clone()],
                    BidStatusAuction {
                        tx_hash: signature,
                        id:      auction.id,
                    },
                    false,
                ),
                bid:        winner_bid.clone(),
            })
            .await?
        {
            // This can only happen if the bid is already updated by another auction for another get_quote request
            // TODO We should handle this case more gracefully
            return Err(RestError::DuplicateOpportunity);
        }

        let metadata = self
            .get_express_relay_metadata(GetExpressRelayMetadata {
                chain_id: input.quote_create.chain_id.clone(),
            })
            .await?;

        let fee_token = match swap_data.fee_token {
            FeeToken::Searcher => searcher_token.token,
            FeeToken::User => user_token.token,
        };
        let compute_fees = |amount: u64| {
            metadata
                .compute_swap_fees(referral_fee_info.referral_fee_bps, amount)
                .map_err(|e| {
                    tracing::error!("Failed to compute swap fees: {:?}", e);
                    RestError::TemporarilyUnavailable
                })
        };
        let (searcher_amount, user_amount, fees) = match swap_data.fee_token {
            FeeToken::Searcher => {
                let swap_fees = compute_fees(swap_data.amount_searcher)?;
                (
                    swap_fees.remaining_amount,
                    swap_data.amount_user,
                    swap_fees.fees,
                )
            }
            FeeToken::User => (
                swap_data.amount_searcher,
                swap_data.amount_user,
                compute_fees(swap_data.amount_user)?.fees,
            ),
        };

        let (transaction, expiration_time) = match input.quote_create.user_wallet_address {
            None => (None, None),
            Some(_) => (
                Some(winner_bid.chain_data.transaction.clone()),
                Some(deadline),
            ),
        };

        Ok(entities::Quote {
            transaction,
            expiration_time,

            searcher_token: TokenAmountSvm {
                token:  searcher_token.token,
                amount: searcher_amount,
            },
            user_token: TokenAmountSvm {
                token:  user_token.token,
                amount: user_amount,
            },
            referrer_fee: TokenAmountSvm {
                token:  fee_token,
                amount: fees.relayer_fee,
            },
            platform_fee: TokenAmountSvm {
                token:  fee_token,
                amount: fees.express_relay_fee + fees.relayer_fee,
            },
            chain_id: input.quote_create.chain_id,
            reference_id: auction.id,
        })
    }
}<|MERGE_RESOLUTION|>--- conflicted
+++ resolved
@@ -216,25 +216,14 @@
 
         let router_token_account = match fee_token {
             entities::FeeToken::SearcherToken => get_associated_token_address_with_program_id(
-<<<<<<< HEAD
                 &referral_fee_info.router,
-                &searcher_mint,
+                &mint_searcher,
                 &token_program_searcher,
             ),
             entities::FeeToken::UserToken => get_associated_token_address_with_program_id(
                 &referral_fee_info.router,
-                &user_mint,
+                &mint_user,
                 &token_program_user,
-=======
-                &referral_fee_info.router.to_bytes().into(),
-                &mint_searcher.to_bytes().into(),
-                &token_program_searcher.to_bytes().into(),
-            ),
-            entities::FeeToken::UserToken => get_associated_token_address_with_program_id(
-                &referral_fee_info.router.to_bytes().into(),
-                &mint_user.to_bytes().into(),
-                &token_program_user.to_bytes().into(),
->>>>>>> 9715874d
             ),
         };
         // this uses the fee-adjusted token amounts to correctly calculate the permission account
