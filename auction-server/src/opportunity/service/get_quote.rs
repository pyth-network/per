--- conflicted
+++ resolved
@@ -101,22 +101,11 @@
         program: &ProgramSvm,
     ) -> Result<entities::OpportunityCreateSvm, RestError> {
         let router = quote_create.router;
-<<<<<<< HEAD
-        let chain_config = self.get_config(&quote_create.chain_id)?;
-        if router != chain_config.wallet_program_router_account {
-            return Err(RestError::BadParameters(
-                "Router account mismatch".to_string(),
-            ));
-        }
-        let permission_account =
-            get_quote_permission_key(&quote_create.tokens, &quote_create.user_wallet_address);
-=======
         let permission_account = get_quote_permission_key(
             &quote_create.tokens,
             &quote_create.user_wallet_address,
             quote_create.referral_fee_bps,
         );
->>>>>>> 2c3b7289
 
         // TODO*: we should fix the Opportunity struct (or create a new format) to more clearly distinguish Swap opps from traditional opps
         // currently, we are using the same struct and just setting the unspecified token amount to 0
