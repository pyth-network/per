use {
    super::{
        opportunity::{
            Opportunity,
            OpportunityCoreFields,
        },
        token_amount_svm::TokenAmountSvm,
        OpportunityComparison,
        OpportunityCoreFieldsCreate,
        OpportunityCreate,
    },
    crate::{
        auction::entities::BidPaymentInstructionType,
        kernel::entities::PermissionKey,
        opportunity::{
            entities::QuoteTokens,
            repository,
        },
    },
    ::express_relay::FeeToken as ProgramFeeToken,
    express_relay::state::FEE_SPLIT_PRECISION,
    express_relay_api_types::{
        opportunity as api,
        opportunity::QuoteTokensWithTokenPrograms,
    },
    serde::{
        Deserialize,
        Serialize,
    },
    solana_sdk::{
        clock::Slot,
        pubkey::Pubkey,
    },
    std::ops::Deref,
    time::{
        Duration,
        OffsetDateTime,
    },
};

#[derive(Debug, Clone, PartialEq)]
pub struct OpportunitySvmProgramLimo {
    pub order:         Vec<u8>,
    pub order_address: Pubkey,
    pub slot:          Slot,
}

#[derive(Debug, Clone, PartialEq, Serialize, Deserialize)]
#[serde(rename_all = "snake_case")]
pub enum FeeToken {
    UserToken,
    SearcherToken,
}

impl PartialEq<ProgramFeeToken> for FeeToken {
    fn eq(&self, other: &ProgramFeeToken) -> bool {
        match self {
            FeeToken::SearcherToken => matches!(other, ProgramFeeToken::Searcher),
            FeeToken::UserToken => matches!(other, ProgramFeeToken::User),
        }
    }
}

#[derive(Debug, Clone, PartialEq, Serialize, Deserialize)]
pub enum TokenAccountInitializationConfig {
    Unneeded,
    SearcherPayer,
    UserPayer,
}

#[derive(Debug, Clone, PartialEq, Serialize, Deserialize)]
pub struct TokenAccountInitializationConfigs {
    pub user_ata_mint_searcher:         TokenAccountInitializationConfig,
    pub user_ata_mint_user:             TokenAccountInitializationConfig,
    pub router_fee_receiver_ta:         TokenAccountInitializationConfig,
    pub relayer_fee_receiver_ata:       TokenAccountInitializationConfig,
    pub express_relay_fee_receiver_ata: TokenAccountInitializationConfig,
}

impl TokenAccountInitializationConfigs {
    pub fn none_needed() -> Self {
        Self {
            user_ata_mint_searcher:         TokenAccountInitializationConfig::Unneeded,
            user_ata_mint_user:             TokenAccountInitializationConfig::Unneeded,
            router_fee_receiver_ta:         TokenAccountInitializationConfig::Unneeded,
            relayer_fee_receiver_ata:       TokenAccountInitializationConfig::Unneeded,
            express_relay_fee_receiver_ata: TokenAccountInitializationConfig::Unneeded,
        }
    }
}

#[derive(Debug, Clone, PartialEq)]
pub struct OpportunitySvmProgramSwap {
    pub user_wallet_address:                  Pubkey,
    pub user_mint_user_balance:               u64,
    pub fee_token:                            FeeToken,
    pub referral_fee_bps:                     u16,
    pub platform_fee_bps:                     u64,
    // TODO*: these really should not live here. they should live in the opportunity core fields, but we don't want to introduce a breaking change. in any case, the need for the token programs is another sign that quotes should be separated from the traditional opportunity struct.
<<<<<<< HEAD
    pub token_program_user:                  Pubkey,
    pub token_program_searcher:              Pubkey,
    pub token_account_initialization_config: TokenAccountInitializationConfigs,
    pub memo:                                Option<String>,
=======
    pub token_program_user:                   Pubkey,
    pub token_program_searcher:               Pubkey,
    pub token_account_initialization_configs: TokenAccountInitializationConfigs,
>>>>>>> a9e6c9d1
}

#[derive(Debug, Clone, PartialEq)]
pub enum OpportunitySvmProgram {
    Limo(OpportunitySvmProgramLimo),
    Swap(OpportunitySvmProgramSwap),
}

#[derive(Debug, Clone, PartialEq)]
pub struct OpportunitySvm {
    pub core_fields: OpportunityCoreFields<TokenAmountSvm>,

    pub router:             Pubkey,
    pub permission_account: Pubkey,
    pub program:            OpportunitySvmProgram,
}

#[derive(Debug, Clone, PartialEq)]
pub struct OpportunityCreateSvm {
    pub core_fields: OpportunityCoreFieldsCreate<TokenAmountSvm>,

    pub router:             Pubkey,
    pub permission_account: Pubkey,
    pub program:            OpportunitySvmProgram,
}

// Opportunity can be refreshed after 30 seconds
const MIN_REFRESH_TIME: Duration = Duration::seconds(30);

impl Opportunity for OpportunitySvm {
    type TokenAmount = TokenAmountSvm;
    type ModelMetadata = repository::OpportunityMetadataSvm;
    type OpportunityCreate = OpportunityCreateSvm;

    fn new_with_current_time(val: Self::OpportunityCreate) -> Self {
        OpportunitySvm {
            core_fields:        OpportunityCoreFields::<TokenAmountSvm>::new_with_current_time(
                val.core_fields,
            ),
            router:             val.router,
            permission_account: val.permission_account,
            program:            val.program,
        }
    }

    fn get_models_metadata(&self) -> Self::ModelMetadata {
        let program = match self.program.clone() {
            OpportunitySvmProgram::Limo(program) => {
                repository::OpportunityMetadataSvmProgram::Limo(
                    repository::OpportunityMetadataSvmProgramLimo {
                        order:         program.order,
                        order_address: program.order_address,
                        slot:          program.slot,
                    },
                )
            }
            OpportunitySvmProgram::Swap(program) => {
                repository::OpportunityMetadataSvmProgram::Swap(
                    repository::OpportunityMetadataSvmProgramSwap {
<<<<<<< HEAD
                        user_wallet_address:                 program.user_wallet_address,
                        fee_token:                           program.fee_token,
                        referral_fee_bps:                    program.referral_fee_bps,
                        platform_fee_bps:                    program.platform_fee_bps,
                        token_program_user:                  program.token_program_user,
                        token_program_searcher:              program.token_program_searcher,
                        token_account_initialization_config: program
                            .token_account_initialization_config,
                        user_mint_user_balance:              program.user_mint_user_balance,
                        memo:                                program.memo,
=======
                        user_wallet_address:                  program.user_wallet_address,
                        fee_token:                            program.fee_token,
                        referral_fee_bps:                     program.referral_fee_bps,
                        platform_fee_bps:                     program.platform_fee_bps,
                        token_program_user:                   program.token_program_user,
                        token_program_searcher:               program.token_program_searcher,
                        token_account_initialization_configs: program
                            .token_account_initialization_configs,
                        user_mint_user_balance:               program.user_mint_user_balance,
>>>>>>> a9e6c9d1
                    },
                )
            }
        };
        Self::ModelMetadata {
            program,
            router: self.router,
            permission_account: self.permission_account,
        }
    }

    fn get_opportunity_delete(&self) -> api::OpportunityDelete {
        api::OpportunityDelete::Svm(api::OpportunityDeleteSvm::V1(api::OpportunityDeleteV1Svm {
            chain_id:           self.chain_id.clone(),
            permission_account: self.permission_account,
            router:             self.router,
            program:            self.program.clone().into(),
        }))
    }

    fn compare(&self, other: &OpportunityCreateSvm) -> super::OpportunityComparison {
        let mut self_clone: OpportunityCreateSvm = self.clone().into();
        if let (
            OpportunitySvmProgram::Limo(self_program),
            OpportunitySvmProgram::Limo(other_program),
        ) = (&mut self_clone.program, &other.program)
        {
            self_program.slot = other_program.slot;
        };
        if *other == self_clone {
            if self.refresh_time + MIN_REFRESH_TIME < OffsetDateTime::now_utc() {
                OpportunityComparison::NeedsRefresh
            } else {
                OpportunityComparison::Duplicate
            }
        } else {
            OpportunityComparison::New
        }
    }

    fn refresh(&mut self) {
        self.core_fields.refresh_time = OffsetDateTime::now_utc();
    }
}

impl OpportunityCreate for OpportunityCreateSvm {
    type ApiOpportunityCreate = api::OpportunityCreateSvm;

    fn get_key(&self) -> super::OpportunityKey {
        super::OpportunityKey(
            self.core_fields.chain_id.clone(),
            self.core_fields.permission_key.clone(),
        )
    }
}

impl Deref for OpportunitySvm {
    type Target = OpportunityCoreFields<TokenAmountSvm>;

    fn deref(&self) -> &Self::Target {
        &self.core_fields
    }
}

impl From<OpportunitySvm> for api::Opportunity {
    fn from(val: OpportunitySvm) -> Self {
        api::Opportunity::Svm(val.into())
    }
}
pub fn get_swap_quote_tokens(opp: &OpportunitySvm) -> QuoteTokens {
    if !matches!(opp.program, OpportunitySvmProgram::Swap(_)) {
        panic!("Opportunity must be a swap opportunity to get quote tokens");
    }
    let opp_sell_token = opp
        .core_fields
        .sell_tokens
        .first()
        .expect("Swap opportunity sell tokens must not be empty");
    let opp_buy_token = opp
        .core_fields
        .buy_tokens
        .first()
        .expect("Swap opportunity buy tokens must not be empty");
    match (opp_buy_token.amount, opp_sell_token.amount) {
        (_, 0) => QuoteTokens::UserTokenSpecified {
            user_token:     opp_buy_token.clone(),
            searcher_token: opp_sell_token.token,
        },
        (0, _) => QuoteTokens::SearcherTokenSpecified {
            user_token:     opp_buy_token.token,
            searcher_token: opp_sell_token.clone(),
        },
        _ => {
            panic!("Non zero amount for both sell and buy tokens in swap opportunity");
        }
    }
}

pub fn get_opportunity_swap_data(opp: &OpportunitySvm) -> &OpportunitySvmProgramSwap {
    match &opp.program {
        OpportunitySvmProgram::Swap(opportunity_swap_data) => opportunity_swap_data,
        _ => {
            panic!("Opportunity must be a swap opportunity to get swap data");
        }
    }
}

impl From<TokenAccountInitializationConfig> for api::TokenAccountInitializationConfig {
    fn from(val: TokenAccountInitializationConfig) -> Self {
        match val {
            TokenAccountInitializationConfig::Unneeded => {
                api::TokenAccountInitializationConfig::Unneeded
            }
            TokenAccountInitializationConfig::SearcherPayer => {
                api::TokenAccountInitializationConfig::SearcherPayer
            }
            TokenAccountInitializationConfig::UserPayer => {
                api::TokenAccountInitializationConfig::UserPayer
            }
        }
    }
}

impl From<TokenAccountInitializationConfigs> for api::TokenAccountInitializationConfigs {
    fn from(val: TokenAccountInitializationConfigs) -> Self {
        api::TokenAccountInitializationConfigs {
            user_ata_mint_searcher:         val.user_ata_mint_searcher.into(),
            user_ata_mint_user:             val.user_ata_mint_user.into(),
            router_fee_receiver_ta:         val.router_fee_receiver_ta.into(),
            relayer_fee_receiver_ata:       val.relayer_fee_receiver_ata.into(),
            express_relay_fee_receiver_ata: val.express_relay_fee_receiver_ata.into(),
        }
    }
}

impl From<OpportunitySvm> for api::OpportunitySvm {
    fn from(val: OpportunitySvm) -> Self {
        let program = match val.program.clone() {
            OpportunitySvmProgram::Limo(program) => api::OpportunityParamsV1ProgramSvm::Limo {
                slot:          program.slot,
                order:         program.order,
                order_address: program.order_address,
            },
            OpportunitySvmProgram::Swap(program) => {
                let quote_tokens = get_swap_quote_tokens(&val);

                let tokens = match quote_tokens {
                    QuoteTokens::SearcherTokenSpecified {
                        user_token,
                        searcher_token,
                    } => api::QuoteTokens::SearcherTokenSpecified {
                        searcher_token: searcher_token.token,
                        searcher_amount: searcher_token.amount,
                        user_token,
                    },
                    QuoteTokens::UserTokenSpecified {
                        user_token,
                        searcher_token,
                    } => {
                        let user_amount_excluding_fees = match program.fee_token {
                            FeeToken::UserToken => {
                                // TODO: Do this calculation based on express relay metadata
                                let router_fee = user_token.amount
                                    * program.referral_fee_bps as u64
                                    / FEE_SPLIT_PRECISION;
                                let platform_fee = user_token.amount * program.platform_fee_bps
                                    / FEE_SPLIT_PRECISION;
                                user_token.amount - router_fee - platform_fee
                            }
                            FeeToken::SearcherToken => user_token.amount,
                        };
                        api::QuoteTokens::UserTokenSpecified {
                            searcher_token,
                            user_token: user_token.token,
                            user_amount: user_amount_excluding_fees,
                            user_amount_including_fees: user_token.amount,
                        }
                    }
                };

                let fee_token = match program.fee_token {
                    FeeToken::UserToken => api::FeeToken::UserToken,
                    FeeToken::SearcherToken => api::FeeToken::SearcherToken,
                };
                api::OpportunityParamsV1ProgramSvm::Swap {
                    user_wallet_address: program.user_wallet_address,
                    user_mint_user_balance: program.user_mint_user_balance,
                    permission_account: val.permission_account,
                    router_account: val.router,
                    fee_token,
                    referral_fee_bps: program.referral_fee_bps,
                    platform_fee_bps: program.platform_fee_bps,
                    tokens: QuoteTokensWithTokenPrograms {
                        tokens,
                        token_program_user: program.token_program_user,
                        token_program_searcher: program.token_program_searcher,
                    },
                    token_account_initialization_configs: program
                        .token_account_initialization_configs
                        .into(),
                    memo: program.memo,
                }
            }
        };
        api::OpportunitySvm {
            opportunity_id: val.id,
            creation_time:  val.creation_time.unix_timestamp_nanos() / 1000,
            params:         api::OpportunityParamsSvm::V1(api::OpportunityParamsV1Svm {
                program,
                chain_id: val.chain_id.clone(),
            }),
        }
    }
}

impl TryFrom<repository::Opportunity<repository::OpportunityMetadataSvm>> for OpportunitySvm {
    type Error = anyhow::Error;

    fn try_from(
        val: repository::Opportunity<repository::OpportunityMetadataSvm>,
    ) -> Result<Self, Self::Error> {
        let sell_tokens = serde_json::from_value(val.sell_tokens.clone()).map_err(|e| {
            tracing::error!(
                "Failed to deserialize sell_tokens for database opportunity svm: {:?} - {}",
                val,
                e
            );
            anyhow::anyhow!(e)
        })?;
        let buy_tokens = serde_json::from_value(val.buy_tokens.clone()).map_err(|e| {
            tracing::error!(
                "Failed to deserialize buy_tokens for database opportunity svm: {:?} - {}",
                val,
                e
            );
            anyhow::anyhow!(e)
        })?;
        let program = match val.metadata.program.clone() {
            repository::OpportunityMetadataSvmProgram::Limo(program) => {
                OpportunitySvmProgram::Limo(OpportunitySvmProgramLimo {
                    slot:          program.slot,
                    order:         program.order,
                    order_address: program.order_address,
                })
            }
            repository::OpportunityMetadataSvmProgram::Swap(program) => {
                OpportunitySvmProgram::Swap(OpportunitySvmProgramSwap {
<<<<<<< HEAD
                    user_wallet_address:                 program.user_wallet_address,
                    fee_token:                           program.fee_token,
                    referral_fee_bps:                    program.referral_fee_bps,
                    platform_fee_bps:                    program.platform_fee_bps,
                    token_program_user:                  program.token_program_user,
                    token_program_searcher:              program.token_program_searcher,
                    token_account_initialization_config: program
                        .token_account_initialization_config,
                    user_mint_user_balance:              program.user_mint_user_balance,
                    memo:                                program.memo,
=======
                    user_wallet_address:                  program.user_wallet_address,
                    fee_token:                            program.fee_token,
                    referral_fee_bps:                     program.referral_fee_bps,
                    platform_fee_bps:                     program.platform_fee_bps,
                    token_program_user:                   program.token_program_user,
                    token_program_searcher:               program.token_program_searcher,
                    token_account_initialization_configs: program
                        .token_account_initialization_configs,
                    user_mint_user_balance:               program.user_mint_user_balance,
>>>>>>> a9e6c9d1
                })
            }
        };
        Ok(OpportunitySvm {
            core_fields: OpportunityCoreFields {
                id: val.id,
                creation_time: val.creation_time.assume_utc(),
                refresh_time: val.creation_time.assume_utc(),
                permission_key: PermissionKey::from(val.permission_key),
                chain_id: val.chain_id,
                sell_tokens,
                buy_tokens,
            },
            router: val.metadata.router,
            permission_account: val.metadata.permission_account,
            program,
        })
    }
}

impl From<api::OpportunityCreateSvm> for OpportunityCreateSvm {
    fn from(val: api::OpportunityCreateSvm) -> Self {
        let api::OpportunityCreateSvm::V1(params) = val;
        let program = match params.program_params {
            api::OpportunityCreateProgramParamsV1Svm::Limo {
                order,
                order_address,
            } => OpportunitySvmProgram::Limo(OpportunitySvmProgramLimo {
                order,
                order_address,
                slot: params.slot,
            }),
        };

        let bid_instruction_type = match program {
            OpportunitySvmProgram::Limo(_) => BidPaymentInstructionType::SubmitBid,
            OpportunitySvmProgram::Swap(_) => BidPaymentInstructionType::Swap,
        };

        OpportunityCreateSvm {
            core_fields: OpportunityCoreFieldsCreate::<TokenAmountSvm> {
                permission_key: get_permission_key(
                    bid_instruction_type,
                    params.router,
                    params.permission_account,
                ),
                chain_id:       params.chain_id,
                sell_tokens:    params.sell_tokens.into_iter().map(|t| t.into()).collect(),
                buy_tokens:     params.buy_tokens.into_iter().map(|t| t.into()).collect(),
            },
            program,
            permission_account: params.permission_account,
            router: params.router,
        }
    }
}

impl From<OpportunitySvm> for OpportunityCreateSvm {
    fn from(val: OpportunitySvm) -> Self {
        OpportunityCreateSvm {
            core_fields:        OpportunityCoreFieldsCreate::<TokenAmountSvm> {
                permission_key: val.core_fields.permission_key,
                chain_id:       val.core_fields.chain_id,
                sell_tokens:    val.core_fields.sell_tokens,
                buy_tokens:     val.core_fields.buy_tokens,
            },
            router:             val.router,
            permission_account: val.permission_account,
            program:            val.program,
        }
    }
}

fn get_permission_key(
    bid_type: BidPaymentInstructionType,
    router: Pubkey,
    permission_account: Pubkey,
) -> PermissionKey {
    let mut permission_key: [u8; 65] = [0; 65];
    permission_key[0] = bid_type.into();
    permission_key[1..33].copy_from_slice(&router.to_bytes());
    permission_key[33..65].copy_from_slice(&permission_account.to_bytes());
    permission_key.into()
}

impl OpportunitySvm {
    pub fn check_fee_payer(
        &self,
        signers: &[Pubkey],
        relayer_signer: &Pubkey,
    ) -> Result<(), anyhow::Error> {
        let fee_payer = signers
            .first()
            .ok_or_else(|| anyhow::anyhow!("Accounts should not be empty"))?;
        match self.program.clone() {
            OpportunitySvmProgram::Swap(data) => {
                if data.user_wallet_address == *fee_payer {
                    return Err(anyhow::anyhow!("Fee payer should not be user"));
                }
                if relayer_signer == fee_payer {
                    return Err(anyhow::anyhow!("Fee payer should not be relayer signer"));
                }
                Ok(())
            }
            OpportunitySvmProgram::Limo(_) => Ok(()),
        }
    }

    pub fn get_missing_signers(&self) -> Vec<Pubkey> {
        match self.program.clone() {
            OpportunitySvmProgram::Swap(data) => vec![data.user_wallet_address],
            OpportunitySvmProgram::Limo(_) => vec![],
        }
    }

    // TODO It's not good to use another module type here
    pub fn get_permission_key(
        bid_type: BidPaymentInstructionType,
        router: Pubkey,
        permission_account: Pubkey,
    ) -> PermissionKey {
        get_permission_key(bid_type, router, permission_account)
    }
}

impl From<OpportunitySvmProgram> for api::ProgramSvm {
    fn from(val: OpportunitySvmProgram) -> Self {
        match val {
            OpportunitySvmProgram::Limo(_) => api::ProgramSvm::Limo,
            OpportunitySvmProgram::Swap(_) => api::ProgramSvm::Swap,
        }
    }
}<|MERGE_RESOLUTION|>--- conflicted
+++ resolved
@@ -97,16 +97,10 @@
     pub referral_fee_bps:                     u16,
     pub platform_fee_bps:                     u64,
     // TODO*: these really should not live here. they should live in the opportunity core fields, but we don't want to introduce a breaking change. in any case, the need for the token programs is another sign that quotes should be separated from the traditional opportunity struct.
-<<<<<<< HEAD
-    pub token_program_user:                  Pubkey,
-    pub token_program_searcher:              Pubkey,
-    pub token_account_initialization_config: TokenAccountInitializationConfigs,
-    pub memo:                                Option<String>,
-=======
     pub token_program_user:                   Pubkey,
     pub token_program_searcher:               Pubkey,
     pub token_account_initialization_configs: TokenAccountInitializationConfigs,
->>>>>>> a9e6c9d1
+    pub memo:                                 Option<String>,
 }
 
 #[derive(Debug, Clone, PartialEq)]
@@ -166,18 +160,6 @@
             OpportunitySvmProgram::Swap(program) => {
                 repository::OpportunityMetadataSvmProgram::Swap(
                     repository::OpportunityMetadataSvmProgramSwap {
-<<<<<<< HEAD
-                        user_wallet_address:                 program.user_wallet_address,
-                        fee_token:                           program.fee_token,
-                        referral_fee_bps:                    program.referral_fee_bps,
-                        platform_fee_bps:                    program.platform_fee_bps,
-                        token_program_user:                  program.token_program_user,
-                        token_program_searcher:              program.token_program_searcher,
-                        token_account_initialization_config: program
-                            .token_account_initialization_config,
-                        user_mint_user_balance:              program.user_mint_user_balance,
-                        memo:                                program.memo,
-=======
                         user_wallet_address:                  program.user_wallet_address,
                         fee_token:                            program.fee_token,
                         referral_fee_bps:                     program.referral_fee_bps,
@@ -187,7 +169,7 @@
                         token_account_initialization_configs: program
                             .token_account_initialization_configs,
                         user_mint_user_balance:               program.user_mint_user_balance,
->>>>>>> a9e6c9d1
+                        memo:                                 program.memo,
                     },
                 )
             }
@@ -435,18 +417,6 @@
             }
             repository::OpportunityMetadataSvmProgram::Swap(program) => {
                 OpportunitySvmProgram::Swap(OpportunitySvmProgramSwap {
-<<<<<<< HEAD
-                    user_wallet_address:                 program.user_wallet_address,
-                    fee_token:                           program.fee_token,
-                    referral_fee_bps:                    program.referral_fee_bps,
-                    platform_fee_bps:                    program.platform_fee_bps,
-                    token_program_user:                  program.token_program_user,
-                    token_program_searcher:              program.token_program_searcher,
-                    token_account_initialization_config: program
-                        .token_account_initialization_config,
-                    user_mint_user_balance:              program.user_mint_user_balance,
-                    memo:                                program.memo,
-=======
                     user_wallet_address:                  program.user_wallet_address,
                     fee_token:                            program.fee_token,
                     referral_fee_bps:                     program.referral_fee_bps,
@@ -456,7 +426,7 @@
                     token_account_initialization_configs: program
                         .token_account_initialization_configs,
                     user_mint_user_balance:               program.user_mint_user_balance,
->>>>>>> a9e6c9d1
+                    memo:                                 program.memo,
                 })
             }
         };
