--- conflicted
+++ resolved
@@ -413,14 +413,8 @@
                         .token_account_initialization_configs
                         .into(),
                     memo: program.memo,
-<<<<<<< HEAD
                     cancellable: program.cancellable,
-                    minimum_lifetime: program
-                        .minimum_lifetime
-                        .unwrap_or(DEFAULT_SWAP_BID_MINIMUM_LIFE_TIME),
-=======
                     minimum_deadline: program.minimum_deadline.unix_timestamp(),
->>>>>>> 06fcb84d
                 }
             }
         };
