use {
    crate::{
        api::{
            ws::{UpdateEvent, WsState},
            RestError,
        },
        config::{ChainId, EthereumConfig},
    },
    axum::Json,
    ethers::{
        providers::{Http, Provider},
        signers::LocalWallet,
        types::{Address, Bytes, H256, U256},
    },
    serde::{Deserialize, Serialize},
    sqlx::{
        database::HasArguments,
        encode::IsNull,
        types::{
            time::{OffsetDateTime, PrimitiveDateTime},
            BigDecimal,
        },
        Postgres, TypeInfo,
    },
    std::{collections::HashMap, str::FromStr},
    tokio::sync::{broadcast, RwLock},
    utoipa::{ToResponse, ToSchema},
    uuid::Uuid,
};

pub type PermissionKey = Bytes;
pub type BidAmount = U256;

#[derive(Clone)]
pub struct SimulatedBid {
    pub id: BidId,
    pub target_contract: Address,
    pub target_calldata: Bytes,
    pub bid_amount: BidAmount,
    pub permission_key: PermissionKey,
    pub chain_id: ChainId,
    pub status: BidStatus,
    // simulation_time:
}

pub type UnixTimestampMicros = i128;

#[derive(Serialize, Deserialize, ToSchema, Clone, PartialEq)]
pub struct TokenAmount {
    /// Token contract address
    #[schema(example = "0xC02aaA39b223FE8D0A0e5C4F27eAD9083C756Cc2", value_type = String)]
    pub token: ethers::abi::Address,
    /// Token amount
    #[schema(example = "1000", value_type = String)]
    #[serde(with = "crate::serde::u256")]
    pub amount: U256,
}

/// Opportunity parameters needed for on-chain execution
/// If a searcher signs the opportunity and have approved enough tokens to opportunity adapter,
/// by calling this target contract with the given target calldata and structures, they will
/// send the tokens specified in the sell_tokens field and receive the tokens specified in the buy_tokens field.
#[derive(Serialize, Deserialize, ToSchema, Clone, PartialEq)]
pub struct OpportunityParamsV1 {
    /// The permission key required for successful execution of the opportunity.
    #[schema(example = "0xdeadbeefcafe", value_type = String)]
    pub permission_key: Bytes,
    /// The chain id where the opportunity will be executed.
    #[schema(example = "op_sepolia", value_type = String)]
    pub chain_id: ChainId,
    /// The contract address to call for execution of the opportunity.
    #[schema(example = "0xcA11bde05977b3631167028862bE2a173976CA11", value_type = String)]
    pub target_contract: ethers::abi::Address,
    /// Calldata for the target contract call.
    #[schema(example = "0xdeadbeef", value_type = String)]
    pub target_calldata: Bytes,
    /// The value to send with the contract call.
    #[schema(example = "1", value_type = String)]
    #[serde(with = "crate::serde::u256")]
    pub target_call_value: U256,

    pub sell_tokens: Vec<TokenAmount>,
    pub buy_tokens: Vec<TokenAmount>,
}

#[derive(Serialize, Deserialize, ToSchema, Clone, PartialEq)]
#[serde(tag = "version")]
pub enum OpportunityParams {
    #[serde(rename = "v1")]
    V1(OpportunityParamsV1),
}

pub type OpportunityId = Uuid;

#[derive(Clone, PartialEq)]
pub struct Opportunity {
    pub id: OpportunityId,
    pub creation_time: UnixTimestampMicros,
    pub params: OpportunityParams,
}

#[derive(Clone)]
pub enum SpoofInfo {
    Spoofed {
        balance_slot: U256,
        allowance_slot: U256,
    },
    UnableToSpoof,
}

pub struct ChainStore {
<<<<<<< HEAD
    pub provider:         Provider<Http>,
    pub network_id:       u64,
    pub config:           EthereumConfig,
    pub weth:             Address,
=======
    pub provider: Provider<Http>,
    pub network_id: u64,
    pub config: EthereumConfig,
>>>>>>> 3591750f
    pub token_spoof_info: RwLock<HashMap<Address, SpoofInfo>>,
}

#[derive(Default)]
pub struct OpportunityStore {
    pub opportunities: RwLock<HashMap<PermissionKey, Vec<Opportunity>>>,
}

impl OpportunityStore {
    pub async fn add_opportunity(&self, opportunity: Opportunity) {
        let key = match &opportunity.params {
            OpportunityParams::V1(params) => params.permission_key.clone(),
        };
        self.opportunities
            .write()
            .await
            .entry(key)
            .or_insert_with(Vec::new)
            .push(opportunity);
    }
}

pub type BidId = Uuid;

#[derive(Serialize, Deserialize, ToSchema, Clone, PartialEq)]
#[serde(tag = "type", rename_all = "snake_case")]
pub enum BidStatus {
    /// The auction for this bid is pending
    Pending,
    /// The bid won the auction, which concluded with it being placed in the index position of the multicall at the given hash
    Submitted {
        #[schema(example = "0x103d4fbd777a36311b5161f2062490f761f25b67406badb2bace62bb170aa4e3", value_type = String)]
        result: H256,
        #[schema(example = 1, value_type = u32)]
        index: u32,
    },
    /// The bid lost the auction, which concluded with the transaction with the given hash
    Lost {
        #[schema(example = "0x103d4fbd777a36311b5161f2062490f761f25b67406badb2bace62bb170aa4e3", value_type = String)]
        result: H256,
    },
}

impl sqlx::Encode<'_, sqlx::Postgres> for BidStatus {
    fn encode_by_ref(&self, buf: &mut <Postgres as HasArguments<'_>>::ArgumentBuffer) -> IsNull {
        let result = match self {
            BidStatus::Pending => "pending",
            BidStatus::Submitted {
                result: _,
                index: _,
            } => "submitted",
            BidStatus::Lost { result: _ } => "lost",
        };
        <&str as sqlx::Encode<sqlx::Postgres>>::encode(result, buf)
    }
}

impl sqlx::Type<sqlx::Postgres> for BidStatus {
    fn type_info() -> sqlx::postgres::PgTypeInfo {
        sqlx::postgres::PgTypeInfo::with_name("bid_status")
    }

    fn compatible(ty: &sqlx::postgres::PgTypeInfo) -> bool {
        ty.name() == "bid_status"
    }
}

#[derive(Serialize, Clone, ToSchema, ToResponse)]
pub struct BidStatusWithId {
    #[schema(value_type = String)]
    pub id: BidId,
    pub bid_status: BidStatus,
}

pub type AuctionId = Uuid;

#[derive(Serialize, Deserialize, ToSchema, Clone, ToResponse)]
pub struct AuctionParams {
    #[schema(example = "0xdeadbeefcafe", value_type = String)]
    pub permission_key: PermissionKey,
    #[schema(example = "op_sepolia", value_type = String)]
    pub chain_id: ChainId,
    #[schema(example = "0x103d4fbd777a36311b5161f2062490f761f25b67406badb2bace62bb170aa4e3", value_type = String)]
    pub tx_hash: H256,
}

#[derive(Serialize, Deserialize, ToSchema, Clone)]
pub struct AuctionParamsWithMetadata {
    #[schema(value_type = String)]
    pub id: AuctionId,
    pub conclusion_time: UnixTimestampMicros,
    pub params: AuctionParams,
}

pub struct Store {
    pub chains: HashMap<ChainId, ChainStore>,
    pub bids: RwLock<HashMap<BidId, SimulatedBid>>,
    pub event_sender: broadcast::Sender<UpdateEvent>,
    pub opportunity_store: OpportunityStore,
    pub relayer: LocalWallet,
    pub ws: WsState,
    pub db: sqlx::PgPool,
}

impl Store {
    pub async fn opportunity_exists(&self, opportunity: &Opportunity) -> bool {
        let key = match &opportunity.params {
            OpportunityParams::V1(params) => params.permission_key.clone(),
        };
        self.opportunity_store
            .opportunities
            .read()
            .await
            .get(&key)
            .map_or(false, |opps| opps.contains(opportunity))
    }

    pub async fn add_opportunity(&self, opportunity: Opportunity) -> Result<(), RestError> {
        let odt = OffsetDateTime::from_unix_timestamp_nanos(opportunity.creation_time * 1000)
            .expect("creation_time is valid");
        let OpportunityParams::V1(params) = &opportunity.params;
        sqlx::query!("INSERT INTO opportunity (id,
                                                        creation_time,
                                                        permission_key,
                                                        chain_id,
                                                        target_contract,
                                                        target_call_value,
                                                        target_calldata,
                                                        sell_tokens,
                                                        buy_tokens) VALUES ($1, $2, $3, $4, $5, $6, $7, $8, $9)",
        opportunity.id,
        PrimitiveDateTime::new(odt.date(), odt.time()),
        params.permission_key.to_vec(),
        params.chain_id,
        &params.target_contract.to_fixed_bytes(),
        BigDecimal::from_str(&params.target_call_value.to_string()).unwrap(),
        params.target_calldata.to_vec(),
        serde_json::to_value(&params.sell_tokens).unwrap(),
        serde_json::to_value(&params.buy_tokens).unwrap())
            .execute(&self.db)
            .await
            .map_err(|e| {
                tracing::error!("DB: Failed to insert opportunity: {}", e);
                RestError::TemporarilyUnavailable
            })?;
        self.opportunity_store.add_opportunity(opportunity).await;
        Ok(())
    }

    pub async fn remove_opportunity(&self, opportunity: &Opportunity) -> anyhow::Result<()> {
        let key = match &opportunity.params {
            OpportunityParams::V1(params) => params.permission_key.clone(),
        };
        let mut write_guard = self.opportunity_store.opportunities.write().await;
        let entry = write_guard.entry(key.clone());
        if entry
            .and_modify(|opps| opps.retain(|o| o != opportunity))
            .or_default()
            .is_empty()
        {
            write_guard.remove(&key);
        }
        drop(write_guard);
        let now = OffsetDateTime::now_utc();
        sqlx::query!(
            "UPDATE opportunity SET removal_time = $1 WHERE id = $2 AND removal_time IS NULL",
            PrimitiveDateTime::new(now.date(), now.time()),
            opportunity.id
        )
        .execute(&self.db)
        .await?;
        Ok(())
    }

    pub async fn init_auction(
        &self,
        permission_key: PermissionKey,
        chain_id: ChainId,
    ) -> anyhow::Result<AuctionId> {
        let now = OffsetDateTime::now_utc();
        let auction_id = Uuid::new_v4();
        sqlx::query!(
            "INSERT INTO auction (id, creation_time, permission_key, chain_id) VALUES ($1, $2, $3, $4)",
            auction_id,
            PrimitiveDateTime::new(now.date(), now.time()),
            permission_key.to_vec(),
            chain_id
        )
        .execute(&self.db)
        .await?;
        Ok(auction_id)
    }

    pub async fn update_auction(&self, auction: AuctionParamsWithMetadata) -> anyhow::Result<()> {
        let conclusion_datetime =
            OffsetDateTime::from_unix_timestamp_nanos(auction.conclusion_time * 1000)?;
        sqlx::query!("UPDATE auction SET conclusion_time = $1, tx_hash = $2 WHERE id = $3 AND conclusion_time IS NULL",
            PrimitiveDateTime::new(conclusion_datetime.date(), conclusion_datetime.time()),
            auction.params.tx_hash.as_bytes(),
            auction.id)
            .execute(&self.db)
            .await?;
        Ok(())
    }

    pub async fn add_bid(&self, bid: SimulatedBid) -> Result<(), RestError> {
        let bid_id = bid.id;
        let now = OffsetDateTime::now_utc();
        sqlx::query!("INSERT INTO bid (id, creation_time, permission_key, chain_id, target_contract, target_calldata, bid_amount, status) VALUES ($1, $2, $3, $4, $5, $6, $7, $8)",
        bid.id,
        PrimitiveDateTime::new(now.date(), now.time()),
        bid.permission_key.to_vec(),
        bid.chain_id,
        &bid.target_contract.to_fixed_bytes(),
        bid.target_calldata.to_vec(),
        BigDecimal::from_str(&bid.bid_amount.to_string()).unwrap(),
        bid.status as _,
        )
            .execute(&self.db)
            .await.map_err(|e| {
            tracing::error!("DB: Failed to insert bid: {}", e);
            RestError::TemporarilyUnavailable
        })?;

        self.bids.write().await.insert(bid_id, bid.clone());
        self.broadcast_status_update(BidStatusWithId {
            id: bid_id,
            bid_status: bid.status.clone(),
        });
        Ok(())
    }

    pub async fn get_bid_status(&self, bid_id: BidId) -> Result<Json<BidStatus>, RestError> {
        let status_data = sqlx::query!(
            // TODO: improve the call here to not cast to text
            "SELECT status::text, auction_id, bundle_index, tx_hash FROM (bid LEFT OUTER JOIN auction ON bid.auction_id = auction.id) WHERE bid.id = $1",
            bid_id
        )
        .fetch_one(&self.db)
        .await
        .map_err(|_| RestError::BidNotFound)?;

        let status_json: Json<BidStatus>;
        match status_data.status {
            Some(status) => {
                if status == "pending" {
                    status_json = BidStatus::Pending.into();
                } else {
                    match status_data.tx_hash {
                        Some(tx_hash) => {
                            let tx_hash = H256::from_slice(&tx_hash);
                            if status == "lost" {
                                status_json = BidStatus::Lost { result: tx_hash }.into();
                            } else if status == "submitted" {
                                match status_data.bundle_index {
                                    Some(bundle_index) => {
                                        status_json = BidStatus::Submitted {
                                            result: tx_hash,
                                            index: bundle_index as u32,
                                        }
                                        .into();
                                    }
                                    None => {
                                        return Err(RestError::BadParameters(
                                            "Submitted bid must have bundle index".to_string(),
                                        ));
                                    }
                                }
                            } else {
                                return Err(RestError::BadParameters(
                                    "Invalid bid status".to_string(),
                                ));
                            }
                        }
                        None => {
                            return Err(RestError::BadParameters(
                                "Lost or submitted bid must have a transaction hash".to_string(),
                            ));
                        }
                    }
                }
            }
            None => {
                return Err(RestError::BidNotFound);
            }
        }

        Ok(status_json)
    }

    pub async fn broadcast_bid_status_and_remove(
        &self,
        update: BidStatusWithId,
        auction_id: AuctionId,
    ) -> anyhow::Result<()> {
        match update.bid_status {
            BidStatus::Pending => {
                return Err(anyhow::anyhow!(
                    "Bid status cannot remain pending when removing a bid."
                ));
            }
            BidStatus::Submitted { result: _, index } => {
                sqlx::query!(
                    "UPDATE bid SET status = $1, auction_id = $2, bundle_index = $3 WHERE id = $4 AND auction_id is NULL",
                    update.bid_status as _,
                    auction_id,
                    index as i32,
                    update.id
                )
                .execute(&self.db)
                .await?;
            }
            BidStatus::Lost { result: _ } => {
                sqlx::query!(
                    "UPDATE bid SET status = $1, auction_id = $2 WHERE id = $3 AND auction_id is NULL",
                    update.bid_status as _,
                    auction_id,
                    update.id
                )
                .execute(&self.db)
                .await?;
            }
        }

        self.bids.write().await.remove(&update.id);
        self.broadcast_status_update(update);
        Ok(())
    }

    fn broadcast_status_update(&self, update: BidStatusWithId) {
        match self.event_sender.send(UpdateEvent::BidStatusUpdate(update)) {
            Ok(_) => (),
            Err(e) => tracing::error!("Failed to send bid status update: {}", e),
        };
    }

    pub async fn get_bids_by_chain_id(&self, chain_id: &ChainId) -> Vec<SimulatedBid> {
        self.bids
            .read()
            .await
            .values()
            .filter(|bid| bid.chain_id.eq(chain_id))
            .cloned()
            .collect()
    }
}<|MERGE_RESOLUTION|>--- conflicted
+++ resolved
@@ -109,16 +109,10 @@
 }
 
 pub struct ChainStore {
-<<<<<<< HEAD
-    pub provider:         Provider<Http>,
-    pub network_id:       u64,
-    pub config:           EthereumConfig,
-    pub weth:             Address,
-=======
     pub provider: Provider<Http>,
     pub network_id: u64,
     pub config: EthereumConfig,
->>>>>>> 3591750f
+    pub weth: Address,
     pub token_spoof_info: RwLock<HashMap<Address, SpoofInfo>>,
 }
 
