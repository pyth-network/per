--- conflicted
+++ resolved
@@ -39,14 +39,8 @@
 }
 
 pub type UnixTimestamp = i64;
-<<<<<<< HEAD
-#[derive(Clone, PartialEq, Debug)]
-pub struct VerifiedLiquidationOpportunity {
-    pub id:             Uuid,
-    pub creation_time:  UnixTimestamp,
-=======
 
-#[derive(Serialize, Deserialize, ToSchema, Clone)]
+#[derive(Serialize, Deserialize, ToSchema, Clone, PartialEq)]
 pub struct TokenQty {
     /// Token contract address
     #[schema(example = "0xC02aaA39b223FE8D0A0e5C4F27eAD9083C756Cc2",value_type=String)]
@@ -61,14 +55,13 @@
 /// If a searcher signs the opportunity and have approved enough tokens to liquidation adapter,
 /// by calling this contract with the given calldata and structures, they will receive the tokens specified
 /// in the receipt_tokens field, and will send the tokens specified in the repay_tokens field.
-#[derive(Serialize, Deserialize, ToSchema, Clone)]
+#[derive(Serialize, Deserialize, ToSchema, Clone, PartialEq)]
 pub struct OpportunityParamsV1 {
     /// The permission key required for succesful execution of the liquidation.
     #[schema(example = "0xdeadbeefcafe", value_type=String)]
     pub permission_key: Bytes,
     /// The chain id where the liquidation will be executed.
     #[schema(example = "sepolia", value_type=String)]
->>>>>>> 7a53ef1f
     pub chain_id:       ChainId,
     /// The contract address to call for execution of the liquidation.
     #[schema(example = "0xcA11bde05977b3631167028862bE2a173976CA11", value_type=String)]
@@ -85,14 +78,14 @@
     pub receipt_tokens: Vec<TokenQty>,
 }
 
-#[derive(Serialize, Deserialize, ToSchema, Clone)]
+#[derive(Serialize, Deserialize, ToSchema, Clone, PartialEq)]
 #[serde(tag = "version")]
 pub enum OpportunityParams {
     #[serde(rename = "v1")]
     V1(OpportunityParamsV1),
 }
 
-#[derive(Clone)]
+#[derive(Clone, PartialEq)]
 pub struct LiquidationOpportunity {
     pub id:            Uuid,
     pub creation_time: UnixTimestamp,
@@ -119,11 +112,7 @@
 
 #[derive(Default)]
 pub struct LiquidationStore {
-<<<<<<< HEAD
-    pub opportunities: RwLock<HashMap<PermissionKey, Vec<VerifiedLiquidationOpportunity>>>,
-=======
-    pub opportunities: RwLock<HashMap<PermissionKey, LiquidationOpportunity>>,
->>>>>>> 7a53ef1f
+    pub opportunities: RwLock<HashMap<PermissionKey, Vec<LiquidationOpportunity>>>,
 }
 
 pub struct Store {
