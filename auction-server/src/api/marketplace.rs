use {
    crate::{
        api::{
            rest::handle_bid,
            RestError,
        },
<<<<<<< HEAD
        liquidation_adapter::{
            make_liquidator_calldata,
            parse_revert_error,
            verify_opportunity,
        },
        state::{
            Store,
            UnixTimestamp,
            VerifiedLiquidationOpportunity,
        },
=======
        config::ChainId,
        liquidation_adapter::{
            make_liquidator_calldata,
            parse_revert_error,
        },
        state::Store,
>>>>>>> fe7e0c6e
    },
    axum::{
        extract::State,
        Json,
    },
    ethers::{
        abi::Address,
        core::types::Signature,
        signers::Signer,
        types::{
            Bytes,
            U256,
        },
    },
    serde::{
        Deserialize,
        Serialize,
    },
    std::{
        str::FromStr,
        sync::Arc,
        time::{
            SystemTime,
            UNIX_EPOCH,
        },
    },
    utoipa::ToSchema,
    uuid::Uuid,
};

#[derive(Serialize, Deserialize, ToSchema, Clone)]
pub struct TokenQty {
    /// Token contract address
    #[schema(example = "0xC02aaA39b223FE8D0A0e5C4F27eAD9083C756Cc2",value_type=String)]
    contract: Address,
    /// Token amount
    #[schema(example = "1000", value_type=String)]
    #[serde(with = "crate::serde::u256")]
    amount:   U256,
}

/// A liquidation opportunity ready to be executed.
/// If a searcher signs the opportunity and have approved enough tokens to liquidation adapter,
/// by calling this contract with the given calldata and structures, they will receive the tokens specified
/// in the receipt_tokens field, and will send the tokens specified in the repay_tokens field.
#[derive(Serialize, Deserialize, ToSchema, Clone)]
pub struct LiquidationOpportunity {
    /// The permission key required for succesful execution of the liquidation.
    #[schema(example = "0xdeadbeefcafe", value_type=String)]
    permission_key: Bytes,
    /// The chain id where the liquidation will be executed.
    #[schema(example = "sepolia")]
    chain_id:       ChainId,
    /// The contract address to call for execution of the liquidation.
    #[schema(example = "0xcA11bde05977b3631167028862bE2a173976CA11", value_type=String)]
    contract:       Address,
    /// Calldata for the contract call.
    #[schema(example = "0xdeadbeef", value_type=String)]
    calldata:       Bytes,
    /// The value to send with the contract call.
<<<<<<< HEAD
    #[schema(example = "1")]
    value:          String,
=======
    #[schema(example = "1", value_type=String)]
    #[serde(with = "crate::serde::u256")]
    value:          U256,
>>>>>>> fe7e0c6e

    repay_tokens:   Vec<TokenQty>,
    receipt_tokens: Vec<TokenQty>,
}

<<<<<<< HEAD
/// A submitted liquidation opportunity ready to be executed.
/// If a searcher signs the opportunity and have approved enough tokens to liquidation adapter, by calling this contract with the given calldata and structures, they will receive the tokens specified in the receipt_tokens field, and will send the tokens specified in the repay_tokens field.
=======
/// Similar to LiquidationOpportunity, but with the opportunity id included.
>>>>>>> fe7e0c6e
#[derive(Serialize, Deserialize, ToSchema, Clone)]
pub struct LiquidationOpportunityWithId {
    /// The opportunity unique id
    opportunity_id: Uuid,
    /// opportunity data
    #[serde(flatten)]
    opportunity:    LiquidationOpportunity,
}

impl From<(Address, U256)> for TokenQty {
    fn from(token: (Address, U256)) -> Self {
        TokenQty {
            contract: token.0,
            amount:   token.1,
        }
    }
}

impl From<TokenQty> for (Address, U256) {
    fn from(token: TokenQty) -> Self {
        (token.contract, token.amount)
    }
}

fn parse_tokens(tokens: Vec<TokenQty>) -> Vec<(Address, U256)> {
    tokens.into_iter().map(|token| token.into()).collect()
}

/// Submit a liquidation opportunity ready to be executed.
///
/// The opportunity will be verified by the server. If the opportunity is valid, it will be stored in the database
/// and will be available for bidding.
#[utoipa::path(post, path = "/liquidation/submit_opportunity", request_body = LiquidationOpportunity, responses(
    (status = 200, description = "Opportunity was stored succesfuly with the returned uuid", body = String),
    (status = 400, response=RestError)
),)]
pub async fn submit_opportunity(
    State(store): State<Arc<Store>>,
    Json(opportunity): Json<LiquidationOpportunity>,
) -> Result<String, RestError> {
    let chain_store = store
        .chains
        .get(&opportunity.chain_id)
        .ok_or(RestError::InvalidChainId)?;

    let repay_tokens = parse_tokens(opportunity.repay_tokens);
    let receipt_tokens = parse_tokens(opportunity.receipt_tokens);

<<<<<<< HEAD
    let id = Uuid::new_v4();
    let verified_opportunity = VerifiedLiquidationOpportunity {
        id,
        creation_time: SystemTime::now()
            .duration_since(UNIX_EPOCH)
            .map_err(|_| RestError::BadParameters("Invalid system time".to_string()))?
            .as_secs() as UnixTimestamp,
        chain_id: opportunity.chain_id.clone(),
        permission_key: opportunity.permission_key.clone(),
        contract: opportunity.contract,
        calldata: opportunity.calldata,
        value: U256::from_dec_str(opportunity.value.as_str())
            .map_err(|_| RestError::BadParameters("Invalid value".to_string()))?,
        repay_tokens,
        receipt_tokens,
        bidders: Default::default(),
    };

    verify_opportunity(
        verified_opportunity.clone(),
        chain_store,
        store.per_operator.address(),
    )
    .await
    .map_err(|e| RestError::InvalidOpportunity(e.to_string()))?;

    store
        .liquidation_store
        .opportunities
        .write()
        .await
        .insert(opportunity.permission_key.clone(), verified_opportunity);

=======
    //TODO: Verify if the call actually works

    let id = Uuid::new_v4();
    store.liquidation_store.opportunities.write().await.insert(
        opportunity.permission_key.clone(),
        crate::state::VerifiedLiquidationOpportunity {
            id,
            chain_id: opportunity.chain_id.clone(),
            permission_key: opportunity.permission_key,
            contract: opportunity.contract,
            calldata: opportunity.calldata,
            value: opportunity.value,
            repay_tokens,
            receipt_tokens,
        },
    );

>>>>>>> fe7e0c6e
    Ok(id.to_string())
}

/// Fetch all liquidation opportunities ready to be exectued.
#[utoipa::path(get, path = "/liquidation/fetch_opportunities", responses(
    (status = 200, description = "Array of liquidation opportunities ready for bidding", body = Vec<LiquidationOpportunity>),
    (status = 400, response=RestError)
),)]
pub async fn fetch_opportunities(
    State(store): State<Arc<Store>>,
) -> Result<axum::Json<Vec<LiquidationOpportunityWithId>>, RestError> {
    let opportunities: Vec<LiquidationOpportunityWithId> = store
        .liquidation_store
        .opportunities
        .read()
        .await
        .values()
        .cloned()
        .map(|opportunity| LiquidationOpportunityWithId {
            opportunity_id: opportunity.id,
            opportunity:    LiquidationOpportunity {
                permission_key: opportunity.permission_key,
                chain_id:       opportunity.chain_id,
                contract:       opportunity.contract,
                calldata:       opportunity.calldata,
<<<<<<< HEAD
                value:          opportunity.value.to_string(),
=======
                value:          opportunity.value,
>>>>>>> fe7e0c6e
                repay_tokens:   opportunity
                    .repay_tokens
                    .into_iter()
                    .map(TokenQty::from)
                    .collect(),
                receipt_tokens: opportunity
                    .receipt_tokens
                    .into_iter()
                    .map(TokenQty::from)
                    .collect(),
            },
        })
        .collect();

    Ok(opportunities.into())
}

#[derive(Serialize, Deserialize, ToSchema, Clone)]
pub struct OpportunityBid {
    /// The opportunity id to bid on.
    #[schema(example = "f47ac10b-58cc-4372-a567-0e02b2c3d479",value_type=String)]
    pub opportunity_id: Uuid,
    /// The opportunity permission key
    #[schema(example = "0xdeadbeefcafe", value_type=String)]
    pub permission_key: Bytes,
    /// The bid amount in wei.
    #[schema(example = "1000000000000000000", value_type=String)]
    #[serde(with = "crate::serde::u256")]
    pub amount:         U256,
    /// How long the bid will be valid for.
    #[schema(example = "1000000000000000000", value_type=String)]
    #[serde(with = "crate::serde::u256")]
    pub valid_until:    U256,
    /// Liquidator address
    #[schema(example = "0x5FbDB2315678afecb367f032d93F642f64180aa2", value_type=String)]
<<<<<<< HEAD
    liquidator:     Address,
    #[schema(
        example = "0x1234567890abcdef1234567890abcdef1234567890abcdef1234567890abcdef1234567890abcdef1234567890abcdef1234567890abcdef1234567890abcdef12"
    )]
    signature:      String,
}

#[derive(Clone, Copy)]
pub struct VerifiedOpportunityBid {
    pub opportunity_id: Uuid,
    pub bid_amount:     U256,
    pub valid_until:    U256,
=======
>>>>>>> fe7e0c6e
    pub liquidator:     Address,
    #[schema(
        example = "0x1234567890abcdef1234567890abcdef1234567890abcdef1234567890abcdef1234567890abcdef1234567890abcdef1234567890abcdef1234567890abcdef12",
        value_type=String
    )]
    #[serde(with = "crate::serde::signature")]
    pub signature:      Signature,
}

/// Bid on liquidation opportunity
#[utoipa::path(post, path = "/liquidation/bid_opportunity", request_body=OpportunityBid, responses(
    (status = 200, description = "Bid Result", body = String),
    (status = 400, response=RestError)
),)]
pub async fn bid_opportunity(
    State(store): State<Arc<Store>>,
    Json(opportunity_bid): Json<OpportunityBid>,
) -> Result<String, RestError> {
    let liquidation = store
        .liquidation_store
        .opportunities
        .read()
        .await
        .get(&opportunity_bid.permission_key)
        .ok_or(RestError::OpportunityNotFound)?
        .clone();


    if liquidation.id != opportunity_bid.opportunity_id {
        return Err(RestError::BadParameters(
            "Invalid opportunity_id".to_string(),
        ));
    }

<<<<<<< HEAD
    if liquidation.bidders.contains(&opportunity_bid.liquidator) {
        return Err(RestError::BadParameters(
            "Liquidator already bid on this opportunity".to_string(),
        ));
    }

=======
>>>>>>> fe7e0c6e
    let chain_store = store
        .chains
        .get(&liquidation.chain_id)
        .ok_or(RestError::InvalidChainId)?;

<<<<<<< HEAD
    let bid_amount = U256::from_dec_str(opportunity_bid.bid_amount.as_str())
        .map_err(|_| RestError::BadParameters("Invalid bid_amount".to_string()))?;
    let valid_until = U256::from_dec_str(opportunity_bid.valid_until.as_str())
        .map_err(|_| RestError::BadParameters("Invalid valid_until".to_string()))?;
    let signature = Signature::from_str(opportunity_bid.signature.as_str())
        .map_err(|_| RestError::BadParameters("Invalid signature".to_string()))?;
    let verified_liquidation_bid = VerifiedOpportunityBid {
        opportunity_id: opportunity_bid.opportunity_id,
        bid_amount,
        valid_until,
        liquidator: opportunity_bid.liquidator,
        signature,
    };

    let per_calldata = make_liquidator_calldata(
        liquidation.clone(),
        verified_liquidation_bid,
=======
    let bid_amount = opportunity_bid.amount;
    let per_calldata = make_liquidator_calldata(
        liquidation.clone(),
        opportunity_bid,
>>>>>>> fe7e0c6e
        chain_store.provider.clone(),
        chain_store.config.adapter_contract,
    )
    .await
    .map_err(|e| RestError::BadParameters(e.to_string()))?;
    match handle_bid(
        store.clone(),
        crate::api::rest::Bid {
            permission_key: liquidation.permission_key.clone(),
            chain_id:       liquidation.chain_id.clone(),
            contract:       chain_store.config.adapter_contract,
            calldata:       per_calldata,
            amount:         bid_amount,
        },
    )
    .await
    {
<<<<<<< HEAD
        Ok(_) => {
            let mut write_guard = store.liquidation_store.opportunities.write().await;
            let liquidation = write_guard.get_mut(&opportunity_bid.permission_key);
            if let Some(liquidation) = liquidation {
                liquidation.bidders.insert(opportunity_bid.liquidator);
            }
            Ok("OK".to_string())
        }
        Err(e) => match e {
            RestError::SimulationError { result, reason } => {
                let parsed = parse_revert_error(result.clone());
=======
        Ok(_) => Ok("OK".to_string()),
        Err(e) => match e {
            RestError::SimulationError { result, reason } => {
                let parsed = parse_revert_error(&result);
>>>>>>> fe7e0c6e
                match parsed {
                    Some(decoded) => Err(RestError::BadParameters(decoded)),
                    None => {
                        tracing::info!("Could not parse revert reason: {}", reason);
                        Err(RestError::SimulationError { result, reason })
                    }
                }
            }
            _ => Err(e),
        },
    }
}<|MERGE_RESOLUTION|>--- conflicted
+++ resolved
@@ -4,7 +4,7 @@
             rest::handle_bid,
             RestError,
         },
-<<<<<<< HEAD
+        config::ChainId,
         liquidation_adapter::{
             make_liquidator_calldata,
             parse_revert_error,
@@ -15,14 +15,6 @@
             UnixTimestamp,
             VerifiedLiquidationOpportunity,
         },
-=======
-        config::ChainId,
-        liquidation_adapter::{
-            make_liquidator_calldata,
-            parse_revert_error,
-        },
-        state::Store,
->>>>>>> fe7e0c6e
     },
     axum::{
         extract::State,
@@ -42,7 +34,6 @@
         Serialize,
     },
     std::{
-        str::FromStr,
         sync::Arc,
         time::{
             SystemTime,
@@ -83,25 +74,15 @@
     #[schema(example = "0xdeadbeef", value_type=String)]
     calldata:       Bytes,
     /// The value to send with the contract call.
-<<<<<<< HEAD
-    #[schema(example = "1")]
-    value:          String,
-=======
     #[schema(example = "1", value_type=String)]
     #[serde(with = "crate::serde::u256")]
     value:          U256,
->>>>>>> fe7e0c6e
 
     repay_tokens:   Vec<TokenQty>,
     receipt_tokens: Vec<TokenQty>,
 }
 
-<<<<<<< HEAD
-/// A submitted liquidation opportunity ready to be executed.
-/// If a searcher signs the opportunity and have approved enough tokens to liquidation adapter, by calling this contract with the given calldata and structures, they will receive the tokens specified in the receipt_tokens field, and will send the tokens specified in the repay_tokens field.
-=======
 /// Similar to LiquidationOpportunity, but with the opportunity id included.
->>>>>>> fe7e0c6e
 #[derive(Serialize, Deserialize, ToSchema, Clone)]
 pub struct LiquidationOpportunityWithId {
     /// The opportunity unique id
@@ -150,7 +131,6 @@
     let repay_tokens = parse_tokens(opportunity.repay_tokens);
     let receipt_tokens = parse_tokens(opportunity.receipt_tokens);
 
-<<<<<<< HEAD
     let id = Uuid::new_v4();
     let verified_opportunity = VerifiedLiquidationOpportunity {
         id,
@@ -162,8 +142,7 @@
         permission_key: opportunity.permission_key.clone(),
         contract: opportunity.contract,
         calldata: opportunity.calldata,
-        value: U256::from_dec_str(opportunity.value.as_str())
-            .map_err(|_| RestError::BadParameters("Invalid value".to_string()))?,
+        value: opportunity.value,
         repay_tokens,
         receipt_tokens,
         bidders: Default::default(),
@@ -184,25 +163,6 @@
         .await
         .insert(opportunity.permission_key.clone(), verified_opportunity);
 
-=======
-    //TODO: Verify if the call actually works
-
-    let id = Uuid::new_v4();
-    store.liquidation_store.opportunities.write().await.insert(
-        opportunity.permission_key.clone(),
-        crate::state::VerifiedLiquidationOpportunity {
-            id,
-            chain_id: opportunity.chain_id.clone(),
-            permission_key: opportunity.permission_key,
-            contract: opportunity.contract,
-            calldata: opportunity.calldata,
-            value: opportunity.value,
-            repay_tokens,
-            receipt_tokens,
-        },
-    );
-
->>>>>>> fe7e0c6e
     Ok(id.to_string())
 }
 
@@ -228,11 +188,7 @@
                 chain_id:       opportunity.chain_id,
                 contract:       opportunity.contract,
                 calldata:       opportunity.calldata,
-<<<<<<< HEAD
-                value:          opportunity.value.to_string(),
-=======
                 value:          opportunity.value,
->>>>>>> fe7e0c6e
                 repay_tokens:   opportunity
                     .repay_tokens
                     .into_iter()
@@ -268,21 +224,6 @@
     pub valid_until:    U256,
     /// Liquidator address
     #[schema(example = "0x5FbDB2315678afecb367f032d93F642f64180aa2", value_type=String)]
-<<<<<<< HEAD
-    liquidator:     Address,
-    #[schema(
-        example = "0x1234567890abcdef1234567890abcdef1234567890abcdef1234567890abcdef1234567890abcdef1234567890abcdef1234567890abcdef1234567890abcdef12"
-    )]
-    signature:      String,
-}
-
-#[derive(Clone, Copy)]
-pub struct VerifiedOpportunityBid {
-    pub opportunity_id: Uuid,
-    pub bid_amount:     U256,
-    pub valid_until:    U256,
-=======
->>>>>>> fe7e0c6e
     pub liquidator:     Address,
     #[schema(
         example = "0x1234567890abcdef1234567890abcdef1234567890abcdef1234567890abcdef1234567890abcdef1234567890abcdef1234567890abcdef1234567890abcdef12",
@@ -317,44 +258,20 @@
         ));
     }
 
-<<<<<<< HEAD
     if liquidation.bidders.contains(&opportunity_bid.liquidator) {
         return Err(RestError::BadParameters(
             "Liquidator already bid on this opportunity".to_string(),
         ));
     }
 
-=======
->>>>>>> fe7e0c6e
     let chain_store = store
         .chains
         .get(&liquidation.chain_id)
         .ok_or(RestError::InvalidChainId)?;
 
-<<<<<<< HEAD
-    let bid_amount = U256::from_dec_str(opportunity_bid.bid_amount.as_str())
-        .map_err(|_| RestError::BadParameters("Invalid bid_amount".to_string()))?;
-    let valid_until = U256::from_dec_str(opportunity_bid.valid_until.as_str())
-        .map_err(|_| RestError::BadParameters("Invalid valid_until".to_string()))?;
-    let signature = Signature::from_str(opportunity_bid.signature.as_str())
-        .map_err(|_| RestError::BadParameters("Invalid signature".to_string()))?;
-    let verified_liquidation_bid = VerifiedOpportunityBid {
-        opportunity_id: opportunity_bid.opportunity_id,
-        bid_amount,
-        valid_until,
-        liquidator: opportunity_bid.liquidator,
-        signature,
-    };
-
     let per_calldata = make_liquidator_calldata(
         liquidation.clone(),
-        verified_liquidation_bid,
-=======
-    let bid_amount = opportunity_bid.amount;
-    let per_calldata = make_liquidator_calldata(
-        liquidation.clone(),
-        opportunity_bid,
->>>>>>> fe7e0c6e
+        opportunity_bid.clone(),
         chain_store.provider.clone(),
         chain_store.config.adapter_contract,
     )
@@ -367,12 +284,11 @@
             chain_id:       liquidation.chain_id.clone(),
             contract:       chain_store.config.adapter_contract,
             calldata:       per_calldata,
-            amount:         bid_amount,
+            amount:         opportunity_bid.amount,
         },
     )
     .await
     {
-<<<<<<< HEAD
         Ok(_) => {
             let mut write_guard = store.liquidation_store.opportunities.write().await;
             let liquidation = write_guard.get_mut(&opportunity_bid.permission_key);
@@ -383,13 +299,7 @@
         }
         Err(e) => match e {
             RestError::SimulationError { result, reason } => {
-                let parsed = parse_revert_error(result.clone());
-=======
-        Ok(_) => Ok("OK".to_string()),
-        Err(e) => match e {
-            RestError::SimulationError { result, reason } => {
                 let parsed = parse_revert_error(&result);
->>>>>>> fe7e0c6e
                 match parsed {
                     Some(decoded) => Err(RestError::BadParameters(decoded)),
                     None => {
