use {
    crate::{
        api::{
            bid::{
                handle_bid,
                BidResult,
            },
            ErrorBodyResponse,
            RestError,
        },
        config::ChainId,
        liquidation_adapter::{
            make_liquidator_calldata,
            parse_revert_error,
            verify_opportunity,
        },
        state::{
            LiquidationOpportunity,
            OpportunityParams,
            Store,
            UnixTimestamp,
        },
    },
    axum::{
        extract::{
            Path,
            Query,
            State,
        },
        Json,
    },
    ethers::{
        abi::Address,
        core::types::Signature,
        signers::Signer,
        types::{
            Bytes,
            U256,
        },
    },
    serde::{
        Deserialize,
        Serialize,
    },
    std::{
        sync::Arc,
        time::{
            SystemTime,
            UNIX_EPOCH,
        },
    },
    utoipa::{
        IntoParams,
        ToResponse,
        ToSchema,
    },
    uuid::Uuid,
};


/// Similar to OpportunityParams, but with the opportunity id included.
#[derive(Serialize, Deserialize, ToSchema, Clone, ToResponse)]
pub struct OpportunityParamsWithId {
    /// The opportunity unique id
    #[schema(example = "f47ac10b-58cc-4372-a567-0e02b2c3d479", value_type=String)]
    opportunity_id: Uuid,
    /// opportunity data
    #[serde(flatten)]
    params:         OpportunityParams,
}

impl Into<OpportunityParamsWithId> for LiquidationOpportunity {
    fn into(self) -> OpportunityParamsWithId {
        OpportunityParamsWithId {
            opportunity_id: self.id,
            params:         self.params,
        }
    }
}

/// Submit a liquidation opportunity ready to be executed.
///
/// The opportunity will be verified by the server. If the opportunity is valid, it will be stored in the database
/// and will be available for bidding.
#[utoipa::path(post, path = "/v1/liquidation/opportunities", request_body = OpportunityParams, responses(
    (status = 200, description = "The created opportunity", body = OpportunityParamsWithId),
    (status = 400, response = ErrorBodyResponse),
    (status = 404, description = "Chain id was not found", body = ErrorBodyResponse),
),)]
pub async fn post_opportunity(
    State(store): State<Arc<Store>>,
    Json(versioned_params): Json<OpportunityParams>,
) -> Result<Json<OpportunityParamsWithId>, RestError> {
    let params = match versioned_params.clone() {
        OpportunityParams::V1(params) => params,
    };
    let chain_store = store
        .chains
        .get(&params.chain_id)
        .ok_or(RestError::InvalidChainId)?;

    let id = Uuid::new_v4();
    let opportunity = LiquidationOpportunity {
        id,
        creation_time: SystemTime::now()
            .duration_since(UNIX_EPOCH)
            .map_err(|_| RestError::BadParameters("Invalid system time".to_string()))?
            .as_secs() as UnixTimestamp,
        params: versioned_params.clone(),
        bidders: Default::default(),
    };

    verify_opportunity(params.clone(), chain_store, store.per_operator.address())
        .await
        .map_err(|e| RestError::InvalidOpportunity(e.to_string()))?;


    let mut write_lock = store.liquidation_store.opportunities.write().await;

<<<<<<< HEAD
    if write_lock.contains_key(&params.permission_key) {
        let opportunities_existing = &write_lock[&params.permission_key];
        // check if same opportunity exists in the vector
        for opportunity_existing in opportunities_existing {
            if *opportunity_existing == opportunity {
=======
    if let Some(opportunities_existing) = write_lock.get_mut(&params.permission_key) {
        // check if same opportunity exists in the vector
        for opportunity_existing in opportunities_existing.clone() {
            if opportunity_existing == opportunity {
>>>>>>> 8b7abb87
                return Err(RestError::BadParameters(
                    "Duplicate opportunity submission".to_string(),
                ));
            }
        }
<<<<<<< HEAD
    }

    if let Some(x) = write_lock.get_mut(&params.permission_key) {
        x.push(opportunity.clone());
=======

        opportunities_existing.push(opportunity);
>>>>>>> 8b7abb87
    } else {
        write_lock.insert(params.permission_key.clone(), vec![opportunity]);
    }

    tracing::debug!("number of permission keys: {}", write_lock.len());
    tracing::debug!(
        "number of opportunities for key: {}",
        write_lock[&params.permission_key].len()
    );

    Ok(OpportunityParamsWithId {
        opportunity_id: id,
        params:         versioned_params,
    }
    .into())
}


#[derive(Serialize, Deserialize, IntoParams)]
pub struct ChainIdQueryParams {
    #[param(example = "sepolia", value_type=Option<String>)]
    chain_id: Option<ChainId>,
}

/// Fetch all liquidation opportunities ready to be exectued.
#[utoipa::path(get, path = "/v1/liquidation/opportunities", responses(
    (status = 200, description = "Array of liquidation opportunities ready for bidding", body = Vec<OpportunityParamsWithId>),
    (status = 400, response = ErrorBodyResponse),
    (status = 404, description = "Chain id was not found", body = ErrorBodyResponse),
),
params(ChainIdQueryParams))]
pub async fn get_opportunities(
    State(store): State<Arc<Store>>,
    query_params: Query<ChainIdQueryParams>,
) -> Result<axum::Json<Vec<OpportunityParamsWithId>>, RestError> {
    let opportunities: Vec<OpportunityParamsWithId> = store
        .liquidation_store
        .opportunities
        .read()
        .await
        .values()
        .cloned()
        .map(|opportunities_key| {
            opportunities_key
                .last()
                .expect("A permission key vector should have at least one opportunity")
                .clone()
                .into()
        })
        .filter(|params_with_id: &OpportunityParamsWithId| {
            let params = match &params_with_id.params {
                OpportunityParams::V1(params) => params,
            };
            if let Some(chain_id) = &query_params.chain_id {
                params.chain_id == *chain_id
            } else {
                true
            }
        })
        .collect();

    Ok(opportunities.into())
}

#[derive(Serialize, Deserialize, ToSchema, Clone)]
pub struct OpportunityBid {
    /// The opportunity permission key
    #[schema(example = "0xdeadbeefcafe", value_type=String)]
    pub permission_key: Bytes,
    /// The bid amount in wei.
    #[schema(example = "1000000000000000000", value_type=String)]
    #[serde(with = "crate::serde::u256")]
    pub amount:         U256,
    /// How long the bid will be valid for.
    #[schema(example = "1000000000000000000", value_type=String)]
    #[serde(with = "crate::serde::u256")]
    pub valid_until:    U256,
    /// Liquidator address
    #[schema(example = "0x5FbDB2315678afecb367f032d93F642f64180aa2", value_type=String)]
    pub liquidator:     Address,
    #[schema(
        example = "0x1234567890abcdef1234567890abcdef1234567890abcdef1234567890abcdef1234567890abcdef1234567890abcdef1234567890abcdef1234567890abcdef12",
        value_type=String
    )]
    #[serde(with = "crate::serde::signature")]
    pub signature:      Signature,
}

/// Bid on liquidation opportunity
#[utoipa::path(post, path = "/v1/liquidation/opportunities/{opportunity_id}/bids", request_body=OpportunityBid,
    params(("opportunity_id", description = "Opportunity id to bid on")), responses(
    (status = 200, description = "Bid Result", body = BidResult, example = json!({"status": "OK"})),
    (status = 400, response = ErrorBodyResponse),
    (status = 404, description = "Opportunity or chain id was not found", body = ErrorBodyResponse),
),)]
pub async fn post_bid(
    State(store): State<Arc<Store>>,
    Path(opportunity_id): Path<Uuid>,
    Json(opportunity_bid): Json<OpportunityBid>,
) -> Result<Json<BidResult>, RestError> {
    let opportunities = store
        .liquidation_store
        .opportunities
        .read()
        .await
        .get(&opportunity_bid.permission_key)
        .ok_or(RestError::OpportunityNotFound)?
        .clone();

<<<<<<< HEAD
    let liquidation = opportunities
=======
    let opportunity = opportunities
>>>>>>> 8b7abb87
        .iter()
        .find(|o| o.id == opportunity_id)
        .ok_or(RestError::OpportunityNotFound)?;

    // TODO: move this logic to searcher side
    if liquidation.bidders.contains(&opportunity_bid.liquidator) {
        return Err(RestError::BadParameters(
            "Liquidator already bid on this opportunity".to_string(),
        ));
    }

    let params = match &liquidation.params {
        OpportunityParams::V1(params) => params,
    };

    let chain_store = store
        .chains
        .get(&params.chain_id)
        .ok_or(RestError::InvalidChainId)?;

    let per_calldata = make_liquidator_calldata(
        params.clone(),
        opportunity_bid.clone(),
        chain_store.provider.clone(),
        chain_store.config.adapter_contract,
    )
    .await
    .map_err(|e| RestError::BadParameters(e.to_string()))?;
    match handle_bid(
        store.clone(),
        crate::api::bid::Bid {
            permission_key: params.permission_key.clone(),
            chain_id:       params.chain_id.clone(),
            contract:       chain_store.config.adapter_contract,
            calldata:       per_calldata,
            amount:         opportunity_bid.amount,
        },
    )
    .await
    {
        Ok(_) => {
            let mut write_guard = store.liquidation_store.opportunities.write().await;
            let opportunities = write_guard.get_mut(&opportunity_bid.permission_key);
            if let Some(opportunities) = opportunities {
<<<<<<< HEAD
                let liquidation = opportunities
                    .iter_mut()
                    .find(|o| o.id == opportunity_id)
                    .ok_or(RestError::OpportunityNotFound)?;
                liquidation.bidders.insert(opportunity_bid.liquidator);
=======
                let opportunity = opportunities
                    .iter_mut()
                    .find(|o| o.id == opportunity_id)
                    .ok_or(RestError::OpportunityNotFound)?;
                opportunity.bidders.insert(opportunity_bid.liquidator);
>>>>>>> 8b7abb87
            }
            Ok(BidResult {
                status: "OK".to_string(),
            }
            .into())
        }
        Err(e) => match e {
            RestError::SimulationError { result, reason } => {
                let parsed = parse_revert_error(&result);
                match parsed {
                    Some(decoded) => Err(RestError::BadParameters(decoded)),
                    None => {
                        tracing::info!("Could not parse revert reason: {}", reason);
                        Err(RestError::SimulationError { result, reason })
                    }
                }
            }
            _ => Err(e),
        },
    }
}<|MERGE_RESOLUTION|>--- conflicted
+++ resolved
@@ -117,32 +117,17 @@
 
     let mut write_lock = store.liquidation_store.opportunities.write().await;
 
-<<<<<<< HEAD
-    if write_lock.contains_key(&params.permission_key) {
-        let opportunities_existing = &write_lock[&params.permission_key];
-        // check if same opportunity exists in the vector
-        for opportunity_existing in opportunities_existing {
-            if *opportunity_existing == opportunity {
-=======
     if let Some(opportunities_existing) = write_lock.get_mut(&params.permission_key) {
         // check if same opportunity exists in the vector
         for opportunity_existing in opportunities_existing.clone() {
             if opportunity_existing == opportunity {
->>>>>>> 8b7abb87
                 return Err(RestError::BadParameters(
                     "Duplicate opportunity submission".to_string(),
                 ));
             }
         }
-<<<<<<< HEAD
-    }
-
-    if let Some(x) = write_lock.get_mut(&params.permission_key) {
-        x.push(opportunity.clone());
-=======
 
         opportunities_existing.push(opportunity);
->>>>>>> 8b7abb87
     } else {
         write_lock.insert(params.permission_key.clone(), vec![opportunity]);
     }
@@ -252,23 +237,19 @@
         .ok_or(RestError::OpportunityNotFound)?
         .clone();
 
-<<<<<<< HEAD
-    let liquidation = opportunities
-=======
     let opportunity = opportunities
->>>>>>> 8b7abb87
         .iter()
         .find(|o| o.id == opportunity_id)
         .ok_or(RestError::OpportunityNotFound)?;
 
     // TODO: move this logic to searcher side
-    if liquidation.bidders.contains(&opportunity_bid.liquidator) {
+    if opportunity.bidders.contains(&opportunity_bid.liquidator) {
         return Err(RestError::BadParameters(
             "Liquidator already bid on this opportunity".to_string(),
         ));
     }
 
-    let params = match &liquidation.params {
+    let params = match &opportunity.params {
         OpportunityParams::V1(params) => params,
     };
 
@@ -301,19 +282,11 @@
             let mut write_guard = store.liquidation_store.opportunities.write().await;
             let opportunities = write_guard.get_mut(&opportunity_bid.permission_key);
             if let Some(opportunities) = opportunities {
-<<<<<<< HEAD
-                let liquidation = opportunities
-                    .iter_mut()
-                    .find(|o| o.id == opportunity_id)
-                    .ok_or(RestError::OpportunityNotFound)?;
-                liquidation.bidders.insert(opportunity_bid.liquidator);
-=======
                 let opportunity = opportunities
                     .iter_mut()
                     .find(|o| o.id == opportunity_id)
                     .ok_or(RestError::OpportunityNotFound)?;
                 opportunity.bidders.insert(opportunity_bid.liquidator);
->>>>>>> 8b7abb87
             }
             Ok(BidResult {
                 status: "OK".to_string(),
