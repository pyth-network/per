--- conflicted
+++ resolved
@@ -117,20 +117,12 @@
     fn into_response(self) -> Response {
         let (status, msg) = match self {
             RestError::BadParameters(msg) => {
-<<<<<<< HEAD
                 (StatusCode::BAD_REQUEST, format!("Bad parameters: {}", msg))
-=======
-                (StatusCode::BAD_REQUEST, format!("Bad parameters: {}", msg)).into_response()
             }
             RestError::InvalidOpportunity(msg) => (
                 StatusCode::BAD_REQUEST,
                 format!("Invalid opportunity: {}", msg),
-            )
-                .into_response(),
-            RestError::InvalidChainId => {
-                (StatusCode::BAD_REQUEST, "The chain id is not supported").into_response()
->>>>>>> a5a8b6ef
-            }
+            ),
             RestError::InvalidChainId => (
                 StatusCode::NOT_FOUND,
                 "The chain id is not found".to_string(),
