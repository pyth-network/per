--- conflicted
+++ resolved
@@ -196,11 +196,7 @@
                         rpc_addr = chain_config.geth_rpc_addr
                     )
                 })?;
-<<<<<<< HEAD
-            provider.set_interval(Duration::from_secs(1));
-=======
             provider.set_interval(Duration::from_secs(chain_config.poll_interval));
->>>>>>> fe7e0c6e
             let id = provider.get_chainid().await?.as_u64();
             Ok((
                 chain_id.clone(),
