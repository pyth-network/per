--- conflicted
+++ resolved
@@ -1,8 +1,7 @@
 use {
     crate::{
-<<<<<<< HEAD
         api::{
-            marketplace::VerifiedOpportunityBid,
+            marketplace::OpportunityBid,
             SHOULD_EXIT,
         },
         auction::{
@@ -17,17 +16,12 @@
             UnixTimestamp,
             VerifiedLiquidationOpportunity,
         },
-=======
-        api::marketplace::OpportunityBid,
-        state::VerifiedLiquidationOpportunity,
->>>>>>> fe7e0c6e
     },
     anyhow::{
         anyhow,
         Result,
     },
     ethers::{
-<<<<<<< HEAD
         abi::{
             AbiDecode,
             Tokenizable,
@@ -36,13 +30,6 @@
             abigen,
             ContractRevert,
         },
-=======
-        abi::Tokenizable,
-        contract::{
-            abigen,
-            ContractRevert,
-        },
->>>>>>> fe7e0c6e
         core::{
             abi,
             rand,
@@ -51,14 +38,11 @@
         providers::{
             Http,
             Provider,
-<<<<<<< HEAD
             RawCall,
         },
         signers::{
             LocalWallet,
             Signer,
-=======
->>>>>>> fe7e0c6e
         },
         types::{
             spoof,
@@ -70,7 +54,6 @@
             U256,
         },
     },
-<<<<<<< HEAD
     std::{
         sync::{
             atomic::Ordering,
@@ -82,9 +65,6 @@
             UNIX_EPOCH,
         },
     },
-=======
-    std::sync::Arc,
->>>>>>> fe7e0c6e
 };
 
 abigen!(
@@ -103,7 +83,6 @@
     }
 }
 
-<<<<<<< HEAD
 /// Calculate the storage key for the balance of an address in an ERC20 token. This is used to spoof the balance
 ///
 /// # Arguments
@@ -244,11 +223,12 @@
 ) -> Result<()> {
     let client = Arc::new(chain_store.provider.clone());
     let fake_wallet = LocalWallet::new(&mut rand::thread_rng());
-    let mut fake_bid = VerifiedOpportunityBid {
+    let mut fake_bid = OpportunityBid {
         opportunity_id: opportunity.id,
         liquidator:     fake_wallet.address(),
         valid_until:    U256::max_value(),
-        bid_amount:     U256::zero(),
+        permission_key: opportunity.permission_key.clone(),
+        amount:         U256::zero(),
         signature:      Signature {
             v: 0,
             r: U256::zero(),
@@ -277,7 +257,7 @@
         opportunity.permission_key,
         vec![chain_store.config.adapter_contract],
         vec![per_calldata],
-        vec![fake_bid.bid_amount],
+        vec![fake_bid.amount],
     )
     .tx;
     let mut state = spoof::State::default();
@@ -341,9 +321,6 @@
 }
 
 fn get_liquidation_digest(params: liquidation_adapter::LiquidationCallParams) -> Result<H256> {
-=======
-pub fn verify_signature(params: liquidation_adapter::LiquidationCallParams) -> Result<()> {
->>>>>>> fe7e0c6e
     // this should reflect the verifyCalldata function in the LiquidationAdapter contract
     let data = Bytes::from(abi::encode(&[
         params.repay_tokens.into_token(),
@@ -378,24 +355,6 @@
     })
 }
 
-<<<<<<< HEAD
-pub fn parse_revert_error(revert: Bytes) -> Option<String> {
-    let apdapter_decoded =
-        liquidation_adapter::LiquidationAdapterErrors::decode_with_selector(&revert)
-            .map(|err| format!("Liquidation Adapter Contract Revert Error: {:#?}", err));
-    let erc20_decoded = erc20::ERC20Errors::decode_with_selector(&revert).map(|err| {
-        tracing::info!("ERC20 Contract Revert Error: {:#?}", err);
-        format!("ERC20 Contract Revert Error: {:#?}", err)
-    });
-    apdapter_decoded.or(erc20_decoded)
-}
-
-pub fn make_liquidator_params(
-    opportunity: VerifiedLiquidationOpportunity,
-    bid: VerifiedOpportunityBid,
-) -> liquidation_adapter::LiquidationCallParams {
-    liquidation_adapter::LiquidationCallParams {
-=======
 pub fn parse_revert_error(revert: &Bytes) -> Option<String> {
     let apdapter_decoded = liquidation_adapter::LiquidationAdapterErrors::decode_with_selector(
         revert,
@@ -411,14 +370,11 @@
     apdapter_decoded.or(erc20_decoded)
 }
 
-pub async fn make_liquidator_calldata(
+pub fn make_liquidator_params(
     opportunity: VerifiedLiquidationOpportunity,
     bid: OpportunityBid,
-    provider: Provider<Http>,
-    adapter_contract: Address,
-) -> Result<Bytes> {
-    let params = liquidation_adapter::LiquidationCallParams {
->>>>>>> fe7e0c6e
+) -> liquidation_adapter::LiquidationCallParams {
+    liquidation_adapter::LiquidationCallParams {
         repay_tokens:            opportunity
             .repay_tokens
             .into_iter()
@@ -436,13 +392,12 @@
         valid_until:             bid.valid_until,
         bid:                     bid.amount,
         signature_liquidator:    bid.signature.to_vec().into(),
-<<<<<<< HEAD
     }
 }
 
 pub async fn make_liquidator_calldata(
     opportunity: VerifiedLiquidationOpportunity,
-    bid: VerifiedOpportunityBid,
+    bid: OpportunityBid,
     provider: Provider<Http>,
     adapter_contract: Address,
 ) -> Result<Bytes> {
@@ -450,12 +405,6 @@
     verify_signature(params.clone())?;
 
     let client = Arc::new(provider);
-=======
-    };
-    let client = Arc::new(provider);
-    verify_signature(params.clone())?;
-
->>>>>>> fe7e0c6e
     let calldata = LiquidationAdapter::new(adapter_contract, client.clone())
         .call_liquidation(params)
         .calldata()
@@ -464,7 +413,6 @@
         ))?;
 
     Ok(calldata)
-<<<<<<< HEAD
 }
 
 const MAX_STALE_OPPORTUNITY_SECS: i64 = 60;
@@ -521,6 +469,4 @@
         tokio::time::sleep(Duration::from_secs(5)).await; // this should be replaced by a subscription to the chain and trigger on new blocks
     }
     tracing::info!("Shutting down opportunity verifier...");
-=======
->>>>>>> fe7e0c6e
 }