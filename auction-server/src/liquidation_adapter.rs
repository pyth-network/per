use {
    crate::{
        api::{
            liquidation::OpportunityBid,
            SHOULD_EXIT,
        },
        auction::{
            evaluate_simulation_results,
            get_simulation_call,
            MulticallReturn,
        },
        state::{
            ChainStore,
            LiquidationOpportunity,
            OpportunityParams,
            OpportunityParamsV1,
            SpoofInfo,
            Store,
            UnixTimestamp,
        },
        token_spoof,
    },
    anyhow::{
        anyhow,
        Result,
    },
    ethers::{
        abi::{
            AbiDecode,
            Tokenizable,
        },
        contract::{
            abigen,
            ContractRevert,
        },
        core::{
            abi,
            rand,
            utils::keccak256,
        },
        providers::{
            Http,
            Provider,
            RawCall,
        },
        signers::{
            LocalWallet,
            Signer,
        },
        types::{
            spoof,
            Address,
            Bytes,
            RecoveryMessage,
            Signature,
            H256,
            U256,
        },
    },
    std::{
        sync::{
            atomic::Ordering,
            Arc,
        },
        time::{
            Duration,
            SystemTime,
            UNIX_EPOCH,
        },
    },
};

abigen!(
    LiquidationAdapter,
    "../per_multicall/out/LiquidationAdapter.sol/LiquidationAdapter.json"
);
abigen!(ERC20, "../per_multicall/out/ERC20.sol/ERC20.json");
abigen!(WETH9, "../per_multicall/out/WETH9.sol/WETH9.json");


pub enum VerificationResult {
    Success,
    UnableToSpoof,
}

/// Verify an opportunity by simulating the liquidation call and checking the result
/// Simulation is done by spoofing the balances and allowances of a random liquidator
/// Returns Ok(VerificationResult) if the simulation is successful or if the tokens cannot be spoofed
/// Returns Err if the simulation fails despite spoofing or if any other error occurs
pub async fn verify_opportunity(
    opportunity: OpportunityParamsV1,
    chain_store: &ChainStore,
    per_operator: Address,
) -> Result<VerificationResult> {
    let client = Arc::new(chain_store.provider.clone());
    let fake_wallet = LocalWallet::new(&mut rand::thread_rng());
    let mut fake_bid = OpportunityBid {
        liquidator:     fake_wallet.address(),
        valid_until:    U256::max_value(),
        permission_key: opportunity.permission_key.clone(),
        amount:         U256::zero(),
        signature:      Signature {
            v: 0,
            r: U256::zero(),
            s: U256::zero(),
        },
    };

    let digest = get_liquidation_digest(make_liquidator_params(
        opportunity.clone(),
        fake_bid.clone(),
    ))?;
    let signature = fake_wallet.sign_hash(digest)?;
    fake_bid.signature = signature;
    let params = make_liquidator_params(opportunity.clone(), fake_bid.clone());
    let per_calldata = LiquidationAdapter::new(chain_store.config.adapter_contract, client.clone())
        .call_liquidation(params)
        .calldata()
        .ok_or(anyhow!(
            "Failed to generate calldata for liquidation adapter"
        ))?;

    let call = get_simulation_call(
        per_operator,
        chain_store.provider.clone(),
        chain_store.config.clone(),
        opportunity.permission_key,
        vec![chain_store.config.adapter_contract],
        vec![per_calldata],
        vec![fake_bid.amount],
    )
    .tx;
    let mut state = spoof::State::default();
    let token_spoof_info = chain_store.token_spoof_info.read().await.clone();
    for crate::state::TokenQty {
        contract: token,
        amount,
    } in opportunity.repay_tokens.into_iter()
    {
        let spoof_info = match token_spoof_info.get(&token) {
            Some(info) => info.clone(),
            None => {
                let result = token_spoof::find_spoof_info(token, client.clone())
                    .await
                    .unwrap_or_else(|e| {
                        tracing::error!("Error finding spoof info: {:?}", e);
                        SpoofInfo::UnableToSpoof
                    });

                chain_store
                    .token_spoof_info
                    .write()
                    .await
                    .insert(token, result.clone());
                result
            }
        };
        match spoof_info {
            SpoofInfo::UnableToSpoof => return Ok(VerificationResult::UnableToSpoof),
            SpoofInfo::Spoofed {
                balance_slot,
                allowance_slot,
            } => {
                let balance_storage_key =
                    token_spoof::calculate_balance_storage_key(fake_wallet.address(), balance_slot);
                let value: [u8; 32] = amount.into();
                state
                    .account(token)
                    .store(balance_storage_key, value.into());

                let allowance_storage_key = token_spoof::calculate_allowance_storage_key(
                    fake_wallet.address(),
                    chain_store.config.adapter_contract,
                    allowance_slot,
                );
                let value: [u8; 32] = amount.into();
                state
                    .account(token)
                    .store(allowance_storage_key, value.into());
            }
        }
    }
    let result = client.call_raw(&call).state(&state).await?;

    match MulticallReturn::decode(&result) {
        Ok(result) => {
            evaluate_simulation_results(result.multicall_statuses)
                .map_err(|_| anyhow!("PER Simulation failed"))?;
        }
        Err(e) => return Err(anyhow!(format!("Error decoding multicall result: {:?}", e))),
    }
    Ok(VerificationResult::Success)
}

fn get_liquidation_digest(params: liquidation_adapter::LiquidationCallParams) -> Result<H256> {
    // this should reflect the verifyCalldata function in the LiquidationAdapter contract
    let data = Bytes::from(abi::encode(&[
        params.repay_tokens.into_token(),
        params.expected_receipt_tokens.into_token(),
        params.contract_address.into_token(),
        params.data.into_token(),
        params.value.into_token(),
        params.bid.into_token(),
        params.valid_until.into_token(),
    ]));
    let digest = H256(keccak256(data));
    Ok(digest)
}

pub fn verify_signature(params: liquidation_adapter::LiquidationCallParams) -> Result<()> {
    let digest = get_liquidation_digest(params.clone())?;
    let signature = Signature::try_from(params.signature_liquidator.to_vec().as_slice())
        .map_err(|_x| anyhow!("Error reading signature"))?;
    let signer = signature
        .recover(RecoveryMessage::Hash(digest))
        .map_err(|x| anyhow!(x.to_string()))?;
    let is_matched = signer == params.liquidator;
    is_matched.then_some(()).ok_or_else(|| {
        anyhow!(format!(
            "Invalid signature. Expected signer: {}, Got: {}",
            params.liquidator, signer
        ))
    })
}

pub fn parse_revert_error(revert: &Bytes) -> Option<String> {
    let apdapter_decoded = liquidation_adapter::LiquidationAdapterErrors::decode_with_selector(
        revert,
    )
    .map(|decoded_error| {
        format!(
            "Liquidation Adapter Contract Revert Error: {:#?}",
            decoded_error
        )
    });
    let erc20_decoded = erc20::ERC20Errors::decode_with_selector(revert)
        .map(|decoded_error| format!("ERC20 Contract Revert Error: {:#?}", decoded_error));
    apdapter_decoded.or(erc20_decoded)
}

impl From<crate::state::TokenQty> for TokenQty {
    fn from(token: crate::state::TokenQty) -> Self {
        TokenQty {
            token:  token.contract,
            amount: token.amount,
        }
    }
}
pub fn make_liquidator_params(
    opportunity: OpportunityParamsV1,
    bid: OpportunityBid,
) -> liquidation_adapter::LiquidationCallParams {
    liquidation_adapter::LiquidationCallParams {
        repay_tokens:            opportunity
            .repay_tokens
            .into_iter()
            .map(TokenQty::from)
            .collect(),
        expected_receipt_tokens: opportunity
            .receipt_tokens
            .into_iter()
            .map(TokenQty::from)
            .collect(),
        liquidator:              bid.liquidator,
        contract_address:        opportunity.contract,
        data:                    opportunity.calldata,
        value:                   opportunity.value,
        valid_until:             bid.valid_until,
        bid:                     bid.amount,
        signature_liquidator:    bid.signature.to_vec().into(),
    }
}

pub async fn make_liquidator_calldata(
    opportunity: OpportunityParamsV1,
    bid: OpportunityBid,
    provider: Provider<Http>,
    adapter_contract: Address,
) -> Result<Bytes> {
    let params = make_liquidator_params(opportunity, bid);
    verify_signature(params.clone())?;

    let client = Arc::new(provider);
    let calldata = LiquidationAdapter::new(adapter_contract, client.clone())
        .call_liquidation(params)
        .calldata()
        .ok_or(anyhow!(
            "Failed to generate calldata for liquidation adapter"
        ))?;

    Ok(calldata)
}

const MAX_STALE_OPPORTUNITY_SECS: i64 = 60;

/// Verify an opportunity is still valid by checking staleness and simulating the liquidation call and checking the result
/// Returns Ok(()) if the opportunity is still valid
///
/// # Arguments
///
/// * `opportunity`: opportunity to verify
/// * `store`: server store
async fn verify_with_store(opportunity: LiquidationOpportunity, store: &Store) -> Result<()> {
    let params = match opportunity.params {
        OpportunityParams::V1(opportunity) => opportunity,
    };
    let chain_store = store
        .chains
        .get(&params.chain_id)
        .ok_or(anyhow!("Chain not found: {}", params.chain_id))?;
    let per_operator = store.per_operator.address();
    match verify_opportunity(params.clone(), chain_store, per_operator).await {
        Ok(VerificationResult::Success) => Ok(()),
        Ok(VerificationResult::UnableToSpoof) => {
            let current_time =
                SystemTime::now().duration_since(UNIX_EPOCH)?.as_secs() as UnixTimestamp;
            if current_time - opportunity.creation_time > MAX_STALE_OPPORTUNITY_SECS {
                Err(anyhow!("Opportunity is stale and unverifiable"))
            } else {
                Ok(())
            }
        }
        Err(e) => Err(e),
    }
}

/// Run an infinite loop to verify opportunities in the store and remove invalid ones
///
/// # Arguments
///
/// * `store`: server store
pub async fn run_verification_loop(store: Arc<Store>) -> Result<()> {
    tracing::info!("Starting opportunity verifier...");
    while !SHOULD_EXIT.load(Ordering::Acquire) {
        let all_opportunities = store.liquidation_store.opportunities.read().await.clone();
        for (permission_key, opportunities) in all_opportunities.iter() {
            // check each of the opportunities for this permission key for validity
            let mut opps_to_remove = vec![];
            for opportunity in opportunities.iter() {
                match verify_with_store(opportunity.clone(), &store).await {
                    Ok(_) => {}
                    Err(e) => {
                        opps_to_remove.push(opportunity.id);
                        tracing::info!(
                            "Removing Opportunity {} with failed verification: {}",
                            opportunity.id,
                            e
                        );
                    }
                }
            }

            // set write lock to remove all these opportunities
            let mut write_lock = store.liquidation_store.opportunities.write().await;

<<<<<<< HEAD
            for id_opp in opps_to_remove {
                write_lock
                    .get_mut(permission_key)
                    .ok_or(anyhow!("Permission key not found"))?
                    .retain(|x| x.id != id_opp);
            }

            if write_lock
                .get(permission_key)
                .ok_or(anyhow!("Permission key not found"))?
                .is_empty()
            {
                write_lock.remove(permission_key);
=======
            if let Some(opportunities) = write_lock.get_mut(permission_key) {
                opportunities.retain(|x| !opps_to_remove.contains(&x.id));
                if opportunities.is_empty() {
                    write_lock.remove(permission_key);
                }
>>>>>>> 8b7abb87
            }

            // release the write lock
            drop(write_lock);
        }
        tokio::time::sleep(Duration::from_secs(5)).await; // this should be replaced by a subscription to the chain and trigger on new blocks
    }
    tracing::info!("Shutting down opportunity verifier...");
    Ok(())
}<|MERGE_RESOLUTION|>--- conflicted
+++ resolved
@@ -353,27 +353,11 @@
             // set write lock to remove all these opportunities
             let mut write_lock = store.liquidation_store.opportunities.write().await;
 
-<<<<<<< HEAD
-            for id_opp in opps_to_remove {
-                write_lock
-                    .get_mut(permission_key)
-                    .ok_or(anyhow!("Permission key not found"))?
-                    .retain(|x| x.id != id_opp);
-            }
-
-            if write_lock
-                .get(permission_key)
-                .ok_or(anyhow!("Permission key not found"))?
-                .is_empty()
-            {
-                write_lock.remove(permission_key);
-=======
             if let Some(opportunities) = write_lock.get_mut(permission_key) {
                 opportunities.retain(|x| !opps_to_remove.contains(&x.id));
                 if opportunities.is_empty() {
                     write_lock.remove(permission_key);
                 }
->>>>>>> 8b7abb87
             }
 
             // release the write lock
