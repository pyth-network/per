--- conflicted
+++ resolved
@@ -13,18 +13,9 @@
 };
 
 impl<T: ChainTrait> Repository<T> {
-<<<<<<< HEAD
-    #[tracing::instrument(skip_all)]
+    #[tracing::instrument(skip_all, name = "conclude_auction_repo", fields(auction_id))]
     pub async fn conclude_auction(&self, auction: &mut entities::Auction<T>) -> anyhow::Result<()> {
-=======
-    #[tracing::instrument(skip_all, name = "conclude_auction_repo", fields(auction_id))]
-    pub async fn conclude_auction(
-        &self,
-        auction: entities::Auction<T>,
-    ) -> anyhow::Result<entities::Auction<T>> {
         tracing::Span::current().record("auction_id", auction.id.to_string());
-        let mut auction = auction.clone();
->>>>>>> c9c41051
         let now = OffsetDateTime::now_utc();
         auction.conclusion_time = Some(now);
         sqlx::query!(
