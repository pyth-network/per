use {
    super::Repository,
    crate::auction::entities::{
        self,
        BidStatus,
    },
    time::OffsetDateTime,
};

impl Repository {
    // Find the in memory auction which contains the bid and update the bid status
<<<<<<< HEAD
    fn update_in_memory_auction_bid(
=======
    #[tracing::instrument(skip_all)]
    async fn update_in_memory_auction_bid(
>>>>>>> 9f59f99f
        &self,
        bid: &entities::Bid,
        new_status: entities::BidStatusSvm,
    ) {
        if let Some(auction_id) = new_status.get_auction_id() {
            if let Some(mut auction_ref) = self.in_memory_store.auctions.get_mut(&auction_id) {
                let auction = auction_ref.value_mut();
                let bid_index = auction.bids.iter().position(|b| b.id == bid.id);
                if let Some(index) = bid_index {
                    auction.bids[index].status = new_status;
                }
            }
        }
    }

    /// Update the status of a bid and return true if the bid was updated
    pub async fn update_bid_status(
        &self,
        bid: entities::Bid,
        new_status: entities::BidStatusSvm,
    ) -> anyhow::Result<(bool, Option<OffsetDateTime>)> {
        let (is_updated, conclusion_time_new) =
            self.db.update_bid_status(&bid, &new_status).await?;
        if is_updated && !new_status.is_pending() {
            self.remove_in_memory_pending_bids(&[bid.clone()]).await;
            self.update_in_memory_auction_bid(&bid, new_status);
        }
        Ok((is_updated, conclusion_time_new))
    }
}<|MERGE_RESOLUTION|>--- conflicted
+++ resolved
@@ -9,12 +9,8 @@
 
 impl Repository {
     // Find the in memory auction which contains the bid and update the bid status
-<<<<<<< HEAD
+    #[tracing::instrument(skip_all)]
     fn update_in_memory_auction_bid(
-=======
-    #[tracing::instrument(skip_all)]
-    async fn update_in_memory_auction_bid(
->>>>>>> 9f59f99f
         &self,
         bid: &entities::Bid,
         new_status: entities::BidStatusSvm,
