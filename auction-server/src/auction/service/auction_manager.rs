use {
    super::{
        ChainTrait,
        Service,
    },
    crate::{
        auction::entities::{
            self,
            BidPaymentInstructionType,
            BidStatusAuction,
        },
        kernel::{
            contracts::MulticallIssuedFilter,
            entities::{
                Evm,
                Svm,
            },
        },
        opportunity::{
            self,
            service::get_live_opportunities::GetLiveOpportunitiesInput,
        },
    },
    anyhow::Result,
    axum::async_trait,
    axum_prometheus::metrics,
    ethers::{
        contract::EthEvent,
        providers::{
            Middleware,
            Provider,
            SubscriptionStream,
            Ws,
        },
        types::{
            Block,
            Bytes,
            TransactionReceipt,
            H256,
            U256,
        },
    },
    futures::{
        future::join_all,
        Stream,
    },
    solana_client::{
        nonblocking::pubsub_client::PubsubClient,
        rpc_config::RpcSendTransactionConfig,
    },
    solana_sdk::{
        commitment_config::CommitmentConfig,
        signature::{
            Signature,
            Signer,
        },
        transaction::{
            TransactionError,
            VersionedTransaction,
        },
    },
    std::{
        fmt::Debug,
        pin::Pin,
        result,
        task::{
            Context,
            Poll,
        },
        time::{
            Duration,
            Instant,
        },
    },
    time::OffsetDateTime,
    tokio::time::{
        interval,
        Interval,
    },
    uuid::Uuid,
};

/// The trait for handling the auction for the service.
#[async_trait]
pub trait AuctionManager<T: ChainTrait> {
    /// This is the type that is used to trigger the auction submission and conclusion.
    type Trigger: Debug + Clone;
    /// The trigger stream type when subscribing to new triggers on the ws client for the chain.
    type TriggerStream<'a>: Stream<Item = Self::Trigger> + Unpin + Send + 'a;
    /// The ws client type for the chain.
    type WsClient;
    /// The conclusion result type when try to conclude the auction for the chain.
    type ConclusionResult;
    /// The minimum lifetime for an auction. If any bid for auction is older than this, the auction is ready to be submitted.
    const AUCTION_MINIMUM_LIFETIME: Duration;

    /// Get the ws client for the chain.
    async fn get_ws_client(&self) -> Result<Self::WsClient>;
    /// Get the trigger stream for the ws client to subscribe to new triggers.
    async fn get_trigger_stream<'a>(client: &'a Self::WsClient) -> Result<Self::TriggerStream<'a>>;
    /// Check if the auction is ready to be concluded based on the trigger.
    fn is_ready_to_conclude(trigger: Self::Trigger) -> bool;

    /// Get the winner bids for the auction. Sorting bids by bid amount and simulating the bids to determine the winner bids.
    async fn get_winner_bids(
        &self,
        auction: &entities::Auction<T>,
    ) -> Result<Vec<entities::Bid<T>>>;
    /// Submit the bids for the auction on the chain.
    async fn submit_bids(
        &self,
        permission_key: entities::PermissionKey<T>,
        bids: Vec<entities::Bid<T>>,
    ) -> Result<entities::TxHash<T>>;
    /// Get the bid results for the bids submitted for the auction after the transaction is concluded.
    /// Order of the returned BidStatus is as same as the order of the bids.
    /// Returns None for each bid if the bid is not yet confirmed on chain.
    async fn get_bid_results(
        &self,
        bids: Vec<entities::Bid<T>>,
        bid_status_auction: entities::BidStatusAuction<T::BidStatusType>,
    ) -> Result<Vec<Option<T::BidStatusType>>>;

    /// Check if the auction winner transaction should be submitted on chain for the permission key.
    async fn get_submission_state(
        &self,
        permission_key: &entities::PermissionKey<T>,
    ) -> entities::SubmitType;

    /// Get the new status for the bid after the bids of the auction are submitted.
    fn get_new_status(
        bid: &entities::Bid<T>,
        submitted_bids: &[entities::Bid<T>],
        bid_status_auction: entities::BidStatusAuction<T::BidStatusType>,
    ) -> T::BidStatusType;
}

// While we are submitting bids together, increasing this number will have the following effects:
// 1. There will be more gas required for the transaction, which will result in a higher minimum bid amount.
// 2. The transaction size limit will be reduced for each bid.
// 3. Gas consumption limit will decrease for the bid
pub const TOTAL_BIDS_PER_AUCTION_EVM: usize = 3;
const EXTRA_GAS_FOR_SUBMISSION: u32 = 500 * 1000;

#[async_trait]
impl AuctionManager<Evm> for Service<Evm> {
    type Trigger = Block<H256>;
    type TriggerStream<'a> = SubscriptionStream<'a, Ws, Block<H256>>;
    type WsClient = Provider<Ws>;
    type ConclusionResult = TransactionReceipt;

    const AUCTION_MINIMUM_LIFETIME: Duration = Duration::from_secs(1);

    async fn get_ws_client(&self) -> Result<Self::WsClient> {
        let ws = Ws::connect(self.config.chain_config.ws_address.clone()).await?;
        Ok(Provider::new(ws))
    }

    async fn get_trigger_stream<'a>(client: &'a Self::WsClient) -> Result<Self::TriggerStream<'a>> {
        let block_stream = client.subscribe_blocks().await?;
        Ok(block_stream)
    }

    fn is_ready_to_conclude(_trigger: Self::Trigger) -> bool {
        true
    }

    #[tracing::instrument(skip_all, fields(auction_id, bid_ids, simulation_result))]
    async fn get_winner_bids(
        &self,
        auction: &entities::Auction<Evm>,
    ) -> Result<Vec<entities::Bid<Evm>>> {
        tracing::Span::current().record("auction_id", auction.id.to_string());

        // TODO How we want to perform simulation, pruning, and determination
        if auction.bids.is_empty() {
            return Ok(vec![]);
        }

        let mut bids = auction.bids.clone();
        tracing::Span::current().record(
            "bid_ids",
            tracing::field::display(entities::BidContainerTracing(&bids)),
        );
        bids.sort_by(|a, b| b.amount.cmp(&a.amount));
        let bids: Vec<entities::Bid<Evm>> =
            bids.into_iter().take(TOTAL_BIDS_PER_AUCTION_EVM).collect();
        let simulation_result = self
            .get_simulation_call(
                auction.permission_key.clone(),
                bids.clone()
                    .into_iter()
                    .map(|b| (b, false).into())
                    .collect(),
            )
            .await?;

        tracing::Span::current().record("simulation_result", format!("{:?}", simulation_result));

        match simulation_result
            .iter()
            .position(|status| status.external_success)
        {
            Some(index) => Ok(bids.into_iter().skip(index).collect()),
            None => Ok(vec![]),
        }
    }

    #[tracing::instrument(skip_all, fields(tx_hash))]
    async fn submit_bids(
        &self,
        permission_key: entities::PermissionKey<Evm>,
        bids: Vec<entities::Bid<Evm>>,
    ) -> Result<entities::TxHash<Evm>> {
        let gas_estimate = bids
            .iter()
            .fold(U256::zero(), |sum, b| sum + b.chain_data.gas_limit);
        let tx_hash = self
            .config
            .chain_config
            .express_relay
            .contract
            .multicall(
                permission_key,
                bids.into_iter().map(|b| (b, false).into()).collect(),
            )
            .gas(gas_estimate + EXTRA_GAS_FOR_SUBMISSION)
            .send()
            .await?
            .tx_hash();
        tracing::Span::current().record("tx_hash", format!("{:?}", tx_hash));
        Ok(tx_hash)
    }

    #[tracing::instrument(skip_all, fields(bid_ids, tx_hash, auction_id, result))]
    async fn get_bid_results(
        &self,
        bids: Vec<entities::Bid<Evm>>,
        bid_status_auction: entities::BidStatusAuction<entities::BidStatusEvm>,
    ) -> Result<Vec<Option<entities::BidStatusEvm>>> {
        tracing::Span::current().record(
            "bid_ids",
            tracing::field::display(entities::BidContainerTracing(&bids)),
        );
        tracing::Span::current().record("tx_hash", format!("{:?}", bid_status_auction.tx_hash));
        tracing::Span::current().record("auction_id", bid_status_auction.id.to_string());

        let receipt = self
            .config
            .chain_config
            .provider
            .get_transaction_receipt(bid_status_auction.tx_hash)
            .await
            .map_err(|e| anyhow::anyhow!("Failed to get transaction receipt: {:?}", e))?;

        match receipt {
            Some(receipt) => {
                let decoded_logs = Self::decode_logs_for_receipt(&receipt);
                tracing::Span::current().record("result", format!("{:?}", decoded_logs));
                Ok(bids
                    .iter()
                    .map(|b| {
                        Some(
                            match decoded_logs
                                .iter()
                                .find(|decoded_log| Uuid::from_bytes(decoded_log.bid_id) == b.id)
                            {
                                Some(decoded_log) => {
                                    match decoded_log.multicall_status.external_success {
                                        true => entities::BidStatusEvm::Won {
                                            index:   decoded_log.multicall_index.as_u32(),
                                            auction: bid_status_auction.clone(),
                                        },
                                        false =>
                                        // TODO: add BidStatusEvm::Failed for when the bid gets submitted but fails on-chain
                                        {
                                            entities::BidStatusEvm::Lost {
                                                index:   Some(decoded_log.multicall_index.as_u32()),
                                                auction: Some(bid_status_auction.clone()),
                                            }
                                        }
                                    }
                                }
                                None => entities::BidStatusEvm::Lost {
                                    auction: Some(bid_status_auction.clone()),
                                    index:   None,
                                },
                            },
                        )
                    })
                    .collect())
            }
            None => Ok(vec![None; bids.len()]),
        }
    }

    async fn get_submission_state(
        &self,
        _permission_key: &entities::PermissionKey<Evm>,
    ) -> entities::SubmitType {
        entities::SubmitType::ByServer
    }

    fn get_new_status(
        bid: &entities::Bid<Evm>,
        submitted_bids: &[entities::Bid<Evm>],
        bid_status_auction: entities::BidStatusAuction<entities::BidStatusEvm>,
    ) -> entities::BidStatusEvm {
        let index = submitted_bids.iter().position(|b| b.id == bid.id);
        match index {
            Some(index) => entities::BidStatusEvm::Submitted {
                auction: bid_status_auction,
                index:   index as u32,
            },
            None => entities::BidStatusEvm::Lost {
                auction: Some(bid_status_auction),
                index:   None,
            },
        }
    }
}

/// This is to make sure we are not missing any transaction.
/// We run this once every minute (150 * 0.4).
const CONCLUSION_TRIGGER_INTERVAL_SVM: u64 = 150;
const BID_MAXIMUM_LIFE_TIME_SVM: Duration = Duration::from_secs(120);
const TRIGGER_DURATION_SVM: Duration = Duration::from_millis(400);

pub struct TriggerStreamSvm {
    number:   u64,
    interval: Interval,
}

impl TriggerStreamSvm {
    fn new(interval: Interval) -> Self {
        Self {
            number: 0,
            interval,
        }
    }
}

impl Stream for TriggerStreamSvm {
    type Item = u64;

    fn poll_next(mut self: Pin<&mut Self>, cx: &mut Context<'_>) -> Poll<Option<Self::Item>> {
        match self.interval.poll_tick(cx) {
            Poll::Ready(_) => {
                self.number += 1;
                Poll::Ready(Some(self.number))
            }
            Poll::Pending => Poll::Pending,
        }
    }
}

#[async_trait]
impl AuctionManager<Svm> for Service<Svm> {
    type Trigger = u64;
    type TriggerStream<'a> = TriggerStreamSvm;
    type WsClient = PubsubClient;
    type ConclusionResult = result::Result<(), TransactionError>;

    const AUCTION_MINIMUM_LIFETIME: Duration = Duration::from_millis(400);

    async fn get_ws_client(&self) -> Result<Self::WsClient> {
        PubsubClient::new(&self.config.chain_config.ws_address)
            .await
            .map_err(|e| {
                tracing::error!(error = ?e, "Error while creating svm pub sub client");
                anyhow::anyhow!(e)
            })
    }

    async fn get_trigger_stream<'a>(
        _client: &'a Self::WsClient,
    ) -> Result<Self::TriggerStream<'a>> {
        Ok(TriggerStreamSvm::new(interval(TRIGGER_DURATION_SVM)))
    }

    fn is_ready_to_conclude(trigger: Self::Trigger) -> bool {
        // To make sure we run it once at the beginning
        trigger % CONCLUSION_TRIGGER_INTERVAL_SVM == 1
    }

    #[tracing::instrument(skip_all, fields(auction_id, bid_ids))]
    async fn get_winner_bids(
        &self,
        auction: &entities::Auction<Svm>,
    ) -> Result<Vec<entities::Bid<Svm>>> {
        tracing::Span::current().record("auction_id", auction.id.to_string());
        tracing::Span::current().record(
            "bid_ids",
            tracing::field::display(entities::BidContainerTracing(&auction.bids)),
        );
        let mut bids = auction.bids.clone();
        bids.sort_by(|a, b| b.amount.cmp(&a.amount));
        return Ok(self
            .config
            .chain_config
            .simulator
            .optimize_bids(&bids)
            .await
            .map(|x| x.value)
            // If the optimization fails (mainly because of rpc issues)
            // we just submit the first bid
            .unwrap_or(bids.first().cloned().map(|b| vec![b]).unwrap_or_default()));
    }

    /// Submit all the svm bids as separate transactions concurrently
    /// Returns Ok if at least one of the transactions is successful
    /// Returns Err if all transactions are failed
    #[tracing::instrument(skip_all, fields(tx_hash))]
    async fn submit_bids(
        &self,
        _permission_key: entities::PermissionKey<Svm>,
        bids: Vec<entities::Bid<Svm>>,
    ) -> Result<entities::TxHash<Svm>> {
        if bids.is_empty() {
            return Err(anyhow::anyhow!("No bids to submit"));
        }

        let send_futures: Vec<_> = bids
            .into_iter()
            .map(|mut bid| {
                self.add_relayer_signature(&mut bid);
                async move { self.send_transaction(&bid).await }
            })
            .collect();

        let results = join_all(send_futures).await;
        let mut result = None;
        for res in results.into_iter() {
            match res {
                Ok(sig) => {
                    result = Some(Ok(sig));
                }
                Err(e) => {
                    tracing::error!(error = ?e, "Error while submitting bid");
                    if result.is_none() {
                        result = Some(Err(anyhow::anyhow!(e)));
                    }
                }
            }
        }
        result.expect("results should not be empty because bids is not empty")
    }

    #[tracing::instrument(skip_all, fields(bid_ids, tx_hash, auction_id, bid_statuses))]
    async fn get_bid_results(
        &self,
        bids: Vec<entities::Bid<Svm>>,
        bid_status_auction: entities::BidStatusAuction<entities::BidStatusSvm>,
    ) -> Result<Vec<Option<entities::BidStatusSvm>>> {
        tracing::Span::current().record(
            "bid_ids",
            tracing::field::display(entities::BidContainerTracing(&bids)),
        );
        tracing::Span::current().record("tx_hash", bid_status_auction.tx_hash.to_string());
        tracing::Span::current().record("auction_id", bid_status_auction.id.to_string());
        if bids.is_empty() {
            return Ok(vec![]);
        }

        let signatures: Vec<_> = bids
            .iter()
            .map(|bid| {
                *bid.chain_data
                    .transaction
                    .signatures
                    .first()
                    .expect("Signature array is empty on svm bid tx")
            })
            .collect();
        let statuses: Vec<_> = self
            .config
            .chain_config
            .client
            // TODO: Chunk this if signatures.len() > 256, RPC can only handle 256 signatures at a time
            .get_signature_statuses(&signatures)
            .await?
            .value
            .into_iter()
            .map(|status| {
                status.filter(|status| status.satisfies_commitment(CommitmentConfig::confirmed()))
            })
            .collect();

        tracing::Span::current().record("bid_statuses", format!("{:?}", statuses));
        // TODO: find a better place to put this
        // Remove the pending transactions from the simulator
        join_all(
            statuses
                .iter()
                .zip(signatures.iter())
                .filter_map(|(status, sig)| {
                    status.as_ref().map(|_| {
                        self.config
                            .chain_config
                            .simulator
                            .remove_pending_transaction(sig)
                    })
                }),
        )
        .await;

        let res = statuses
            .iter()
            .zip(bids.iter())
            .map(|(status, bid)| {
                let auction_id = bid_status_auction.id;
                let auction = BidStatusAuction {
                    id:      auction_id,
                    // use bid signature as tx hash instead of auction tx hash
                    // since this bid is definitely submitted
                    tx_hash: *bid
                        .chain_data
                        .transaction
                        .signatures
                        .first()
                        .expect("Bid has no signature"),
                };
                match status {
                    Some(res) => Some(match res.err {
                        Some(_) => entities::BidStatusSvm::Failed { auction },
                        None => entities::BidStatusSvm::Won { auction },
                    }),
                    None => {
                        // not yet confirmed
                        // TODO Use the correct version of the expiration algorithm, which is:
                        // the tx is not expired as long as the block hash is still recent.
                        // Assuming a certain block time, the two minute threshold is good enough but in some cases, it's not correct.
                        if bid.initiation_time + BID_MAXIMUM_LIFE_TIME_SVM
                            < OffsetDateTime::now_utc()
                        {
                            // If the bid is older than the maximum lifetime, it means that the block hash is now too old and the transaction is expired.
                            Some(entities::BidStatusSvm::Expired { auction })
                        } else {
                            None
                        }
                    }
                }
            })
            .collect();

        Ok(res)
    }

    async fn get_submission_state(
        &self,
        permission_key: &entities::PermissionKey<Svm>,
    ) -> entities::SubmitType {
        match entities::BidChainDataSvm::get_bid_payment_instruction_type(permission_key) {
            Some(BidPaymentInstructionType::Swap) => {
                if self
                    .opportunity_service
                    .get_live_opportunities(GetLiveOpportunitiesInput {
                        key: opportunity::entities::OpportunityKey(
                            self.config.chain_id.clone(),
                            Bytes::from(permission_key.0),
                        ),
                    })
                    .await
                    .is_empty()
                {
                    entities::SubmitType::Invalid
                } else {
                    entities::SubmitType::ByOther
                }
            }
            Some(BidPaymentInstructionType::SubmitBid) => entities::SubmitType::ByServer,
            None => entities::SubmitType::Invalid, // TODO: may want to distinguish this arm from the prior Invalid SubmitType. Maybe two different enum variants?
        }
    }

    fn get_new_status(
        bid: &entities::Bid<Svm>,
        submitted_bids: &[entities::Bid<Svm>],
        bid_status_auction: entities::BidStatusAuction<entities::BidStatusSvm>,
    ) -> entities::BidStatusSvm {
        if submitted_bids.iter().any(|b| b.id == bid.id) {
            entities::BidStatusSvm::Submitted {
                auction: BidStatusAuction {
                    id:      bid_status_auction.id,
                    tx_hash: *bid
                        .chain_data
                        .transaction
                        .signatures
                        .first()
                        .expect("Bid has no signature"),
                },
            }
        } else {
            entities::BidStatusSvm::Lost {
                auction: Some(bid_status_auction),
            }
        }
    }
}

const SEND_TRANSACTION_RETRY_COUNT_SVM: i32 = 30;
const RETRY_DURATION: Duration = Duration::from_secs(2);

impl Service<Svm> {
    pub fn add_relayer_signature(&self, bid: &mut entities::Bid<Svm>) {
        let relayer = &self.config.chain_config.express_relay.relayer;
        let serialized_message = bid.chain_data.transaction.message.serialize();
        let relayer_signature_pos = bid
            .chain_data
            .transaction
            .message
            .static_account_keys()
            .iter()
            .position(|p| p.eq(&relayer.pubkey()))
            .expect("Relayer not found in static account keys");
        bid.chain_data.transaction.signatures[relayer_signature_pos] =
            relayer.sign_message(&serialized_message);
    }

    fn get_send_transaction_config(&self) -> RpcSendTransactionConfig {
        RpcSendTransactionConfig {
            skip_preflight: true,
            max_retries: Some(0),
            ..RpcSendTransactionConfig::default()
        }
    }

    async fn send_transaction_to_network(
        &self,
        transaction: &VersionedTransaction,
    ) -> solana_client::client_error::Result<Signature> {
        let result = join_all(
            self.config.chain_config.tx_broadcaster_clients.iter().map(|tx_broadcaster_client| async {
                let result = tx_broadcaster_client
                    .send_transaction_with_config(
                        transaction,
                        self.get_send_transaction_config(),
                    ).await;
                if let Err(e) = &result {
                    tracing::error!(error = ?e, client = ?tx_broadcaster_client.url(), "Failed to send transaction to network");
                }
                result
            }),
        ).await;
        result.into_iter().find(|res| res.is_ok()).unwrap_or({
            Err(solana_client::client_error::ClientErrorKind::Custom(
                "All tx broadcasters failed".to_string(),
            )
            .into())
        })
    }

    #[tracing::instrument(skip_all, fields(bid_id, total_tries, tx_hash))]
    async fn blocking_send_transaction(&self, bid: entities::Bid<Svm>) {
        let start = Instant::now();
        let mut result_label = "expired";
        let signature = bid.chain_data.transaction.signatures[0];
        tracing::Span::current().record("bid_id", bid.id.to_string());
        tracing::Span::current().record("tx_hash", signature.to_string());
        let mut receiver = self.config.chain_config.log_sender.subscribe();
        let mut retry_interval = tokio::time::interval(RETRY_DURATION);
        let mut retry_count = 0;
        while retry_count < SEND_TRANSACTION_RETRY_COUNT_SVM {
            tokio::select! {
                log = receiver.recv() => {
                    if let Ok(log) = log {
                        if log.value.signature.eq(&signature.to_string()) {
                            if log.value.err.is_some() {
                                result_label = "failed";
                            } else {
                                result_label = "success";
                            }
                            break
                        }
                    }
                }
                _ = retry_interval.tick() => {
<<<<<<< HEAD
                    match self
                        .config
                        .chain_config
                        .tx_broadcaster_client
                        .get_signature_status(&signature)
                        .await
                    {
                        Ok(status) => {
                            if let Some(status) = status {
                                if status.is_err() {
                                    result_label = "failed";
                                } else {
                                    result_label = "success";
                                }
                                break;
                            }
                        }
                        Err(e) => {
                            tracing::error!(error = ?e, "Failed to get signature status");
                        }
                    }

                    try_count += 1;
                    if let Err(e) = self
                        .config
                        .chain_config
                        .tx_broadcaster_client
                        .send_transaction_with_config(
                            &bid.chain_data.transaction,
                            self.get_send_transaction_config(),
                        )
                        .await
                    {
                        tracing::error!(error = ?e, "Failed to resend transaction");
=======
                    retry_count += 1;
                    if let Err(e) = self.send_transaction_to_network(&bid.chain_data.transaction).await {
                        tracing::error!(error = ?e, "Failed to resubmit transaction");
>>>>>>> 80947823
                    }
                }
            }
        }

        let labels = [
            ("chain_id", self.config.chain_id.clone()),
            // note: this metric can have the label "expired" even when the transaction landed
            // if the log listener didn't get the log in time
            // but this is rare as we retry for 60 seconds and blockhash expires after 60 seconds
            ("result", result_label.to_string()),
        ];
        metrics::histogram!("transaction_landing_time_seconds_svm", &labels)
            .record(start.elapsed().as_secs_f64());

        tracing::Span::current().record("total_tries", retry_count + 1);
    }

    #[tracing::instrument(skip_all, fields(bid_id))]
    async fn send_transaction(
        &self,
        bid: &entities::Bid<Svm>,
    ) -> solana_client::client_error::Result<Signature> {
        tracing::Span::current().record("bid_id", bid.id.to_string());
        let tx = &bid.chain_data.transaction;
        self.send_transaction_to_network(&bid.chain_data.transaction)
            .await?;
        self.config
            .chain_config
            .simulator
            .add_pending_transaction(tx)
            .await;
        self.task_tracker.spawn({
            let (service, bid) = (self.clone(), bid.clone());
            async move {
                service.blocking_send_transaction(bid).await;
            }
        });
        Ok(tx.signatures[0])
    }
}

impl Service<Evm> {
    fn decode_logs_for_receipt(receipt: &TransactionReceipt) -> Vec<MulticallIssuedFilter> {
        receipt
            .logs
            .clone()
            .into_iter()
            .filter_map(|log| MulticallIssuedFilter::decode_log(&log.into()).ok())
            .collect()
    }
}<|MERGE_RESOLUTION|>--- conflicted
+++ resolved
@@ -600,6 +600,9 @@
 
 const SEND_TRANSACTION_RETRY_COUNT_SVM: i32 = 30;
 const RETRY_DURATION: Duration = Duration::from_secs(2);
+const METRIC_LABEL_SUCCESS: &str = "success";
+const METRIC_LABEL_FAILED: &str = "failed";
+const METRIC_LABEL_EXPIRED: &str = "expired";
 
 impl Service<Svm> {
     pub fn add_relayer_signature(&self, bid: &mut entities::Bid<Svm>) {
@@ -650,10 +653,27 @@
         })
     }
 
+    async fn get_signature_status(
+        &self,
+        signature: &Signature,
+    ) -> Option<Result<(), TransactionError>> {
+        let result = join_all(self.config.chain_config.tx_broadcaster_clients.iter().map(
+            |tx_broadcaster_client| async {
+                tx_broadcaster_client.get_signature_status(signature).await
+            },
+        ))
+        .await;
+        result
+            .into_iter()
+            .find(|res| matches!(res, Ok(Some(_))))
+            .and_then(|res| res.ok())
+            .flatten()
+    }
+
     #[tracing::instrument(skip_all, fields(bid_id, total_tries, tx_hash))]
     async fn blocking_send_transaction(&self, bid: entities::Bid<Svm>) {
         let start = Instant::now();
-        let mut result_label = "expired";
+        let mut result_label = METRIC_LABEL_EXPIRED;
         let signature = bid.chain_data.transaction.signatures[0];
         tracing::Span::current().record("bid_id", bid.id.to_string());
         tracing::Span::current().record("tx_hash", signature.to_string());
@@ -666,55 +686,27 @@
                     if let Ok(log) = log {
                         if log.value.signature.eq(&signature.to_string()) {
                             if log.value.err.is_some() {
-                                result_label = "failed";
+                                result_label = METRIC_LABEL_FAILED;
                             } else {
-                                result_label = "success";
+                                result_label = METRIC_LABEL_SUCCESS;
                             }
                             break
                         }
                     }
                 }
                 _ = retry_interval.tick() => {
-<<<<<<< HEAD
-                    match self
-                        .config
-                        .chain_config
-                        .tx_broadcaster_client
-                        .get_signature_status(&signature)
-                        .await
-                    {
-                        Ok(status) => {
-                            if let Some(status) = status {
-                                if status.is_err() {
-                                    result_label = "failed";
-                                } else {
-                                    result_label = "success";
-                                }
-                                break;
-                            }
+                    if let Some(status) = self.get_signature_status(&signature).await {
+                        if status.is_err() {
+                            result_label = METRIC_LABEL_FAILED;
+                        } else {
+                            result_label = METRIC_LABEL_SUCCESS;
                         }
-                        Err(e) => {
-                            tracing::error!(error = ?e, "Failed to get signature status");
-                        }
+                        break;
                     }
 
-                    try_count += 1;
-                    if let Err(e) = self
-                        .config
-                        .chain_config
-                        .tx_broadcaster_client
-                        .send_transaction_with_config(
-                            &bid.chain_data.transaction,
-                            self.get_send_transaction_config(),
-                        )
-                        .await
-                    {
-                        tracing::error!(error = ?e, "Failed to resend transaction");
-=======
                     retry_count += 1;
                     if let Err(e) = self.send_transaction_to_network(&bid.chain_data.transaction).await {
-                        tracing::error!(error = ?e, "Failed to resubmit transaction");
->>>>>>> 80947823
+                        tracing::error!(error = ?e, "Failed to resend transaction");
                     }
                 }
             }
