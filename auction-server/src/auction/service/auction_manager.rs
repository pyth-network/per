--- conflicted
+++ resolved
@@ -450,7 +450,6 @@
             })
             .collect();
 
-<<<<<<< HEAD
         let res = statuses
             .iter()
             .map(|status| {
@@ -461,8 +460,8 @@
                         Ok(()) => entities::BidStatusSvm::Won {
                             auction: bid_status_auction,
                         },
-                        Err(_) => entities::BidStatusSvm::Lost {
-                            auction: Some(bid_status_auction),
+                        Err(_) => entities::BidStatusSvm::Failed {
+                            auction: bid_status_auction,
                         },
                     }),
                     None => {
@@ -480,26 +479,6 @@
                         } else {
                             None
                         }
-=======
-        let status = match status {
-            Some(res) => match res {
-                Ok(()) => entities::BidStatusSvm::Won {
-                    auction: bid_status_auction,
-                },
-                Err(_) => entities::BidStatusSvm::Failed {
-                    auction: bid_status_auction,
-                },
-            },
-            None => {
-                // not yet confirmed
-                // TODO Use the correct version of the expiration algorithm, which is:
-                // the tx is not expired as long as the block hash is still recent.
-                // Assuming a certain block time, the two minute threshold is good enough but in some cases, it's not correct.
-                if bids[0].initiation_time + BID_MAXIMUM_LIFE_TIME_SVM < OffsetDateTime::now_utc() {
-                    // If the bid is older than the maximum lifetime, it means that the block hash is now too old and the transaction is expired.
-                    entities::BidStatusSvm::Expired {
-                        auction: bid_status_auction,
->>>>>>> 123fe7dd
                     }
                 }
             })
