use {
    super::{
        auction_manager::TOTAL_BIDS_PER_AUCTION_EVM,
        ChainTrait,
        Service,
    },
    crate::{
        api::{
            InstructionError,
            RestError,
            SwapInstructionError,
        },
        auction::{
            entities::{
                self,
                BidChainData,
                BidChainDataCreateSvm,
                BidChainDataSwapCreateSvm,
                BidPaymentInstructionType,
                SubmitType,
            },
            service::get_pending_bids::GetLiveBidsInput,
        },
        kernel::{
            contracts::{
                ExpressRelayContractEvm,
                ExpressRelayErrors,
                MulticallData,
                MulticallStatus,
            },
            entities::{
                Evm,
                PermissionKey,
                Svm,
            },
            traced_client::TracedClient,
        },
        opportunity::{
            self as opportunity,
            entities::{
                get_opportunity_swap_data,
                get_swap_quote_tokens,
                OpportunitySvmProgramSwap,
                QuoteTokens,
                TokenAccountInitializationConfig,
                TokenAccountInitializationConfigs,
            },
            service::{
                get_live_opportunities::GetLiveOpportunitiesInput,
                get_opportunities::GetLiveOpportunityByIdInput,
                get_quote::{
                    get_quote_virtual_permission_account,
                    is_indicative_price_taker,
                },
            },
        },
    },
    ::express_relay::{
        self as express_relay_svm,
        FeeToken,
    },
    anchor_lang::{
        AnchorDeserialize,
        Discriminator,
    },
    axum::async_trait,
    borsh::de::BorshDeserialize,
    ethers::{
        contract::{
            ContractError,
            ContractRevert,
            FunctionCall,
        },
        middleware::GasOracle,
        providers::Provider,
        signers::Signer,
        types::{
            BlockNumber,
            U256,
        },
    },
    express_relay::error::ErrorCode,
    litesvm::types::FailedTransactionMetadata,
    solana_sdk::{
        address_lookup_table::state::AddressLookupTable,
        clock::Slot,
        commitment_config::CommitmentConfig,
        compute_budget,
        instruction::{
            CompiledInstruction,
            InstructionError as SolanaInstructionError,
        },
        pubkey::Pubkey,
        signature::Signature,
        signer::Signer as _,
        system_instruction::SystemInstruction,
        system_program,
        transaction::{
            TransactionError,
            VersionedTransaction,
        },
    },
    spl_associated_token_account::{
        get_associated_token_address,
        get_associated_token_address_with_program_id,
        instruction::AssociatedTokenAccountInstruction,
    },
    spl_token::instruction::TokenInstruction,
    std::{
        array,
        collections::VecDeque,
        sync::Arc,
        time::Duration,
    },
    time::OffsetDateTime,
    uuid::Uuid,
};

pub struct VerifyBidInput<T: ChainTrait> {
    pub bid_create: entities::BidCreate<T>,
}

pub type VerificationResult<T> = (
    <T as ChainTrait>::BidChainDataType,
    <T as ChainTrait>::BidAmountType,
);

#[async_trait]
pub trait Verification<T: ChainTrait> {
    /// Verify the bid, and extract the chain data from the bid.
    async fn verify_bid(
        &self,
        input: VerifyBidInput<T>,
    ) -> Result<VerificationResult<T>, RestError>;
}

#[derive(Debug, Clone)]
pub struct SwapAccounts {
    pub searcher:               Pubkey,
    pub user_wallet:            Pubkey,
    pub mint_searcher:          Pubkey,
    pub mint_user:              Pubkey,
    pub router_token_account:   Pubkey,
    pub token_program_searcher: Pubkey,
    pub token_program_user:     Pubkey,
}

#[derive(Debug, Clone)]
struct TransferInstructionData {
    index:    usize,
    from:     Pubkey,
    to:       Pubkey,
    lamports: u64,
}

#[derive(Debug, Clone)]
struct CloseAccountInstructionData {
    index:       usize,
    account:     Pubkey,
    destination: Pubkey,
    owner:       Pubkey,
}

#[derive(Debug, Clone)]
struct CreateAtaInstructionData {
    index:         usize,
    payer:         Pubkey,
    ata:           Pubkey,
    owner:         Pubkey,
    mint:          Pubkey,
    token_program: Pubkey,
}

impl Service<Evm> {
    pub fn get_simulation_call(
        &self,
        permission_key: PermissionKey,
        multicall_data: Vec<MulticallData>,
    ) -> FunctionCall<Arc<Provider<TracedClient>>, Provider<TracedClient>, Vec<MulticallStatus>>
    {
        let client = Arc::new(self.config.chain_config.provider.clone());
        let express_relay_contract = ExpressRelayContractEvm::new(
            self.config.chain_config.express_relay.contract_address,
            client,
        );

        express_relay_contract
            .multicall(permission_key, multicall_data)
            .from(self.config.chain_config.express_relay.relayer.address())
            .block(BlockNumber::Pending)
    }

    // For now, we are only supporting the EIP1559 enabled networks
    async fn verify_bid_exceeds_gas_cost(
        &self,
        estimated_gas: U256,
        bid_amount: U256,
    ) -> Result<(), RestError> {
        let (maximum_gas_fee, priority_fee) = self
            .config
            .chain_config
            .oracle
            .estimate_eip1559_fees()
            .await
            .map_err(|_| RestError::TemporarilyUnavailable)?;

        // To submit TOTAL_BIDS_PER_AUCTION together, each bid must cover the gas fee for all of the submitted bids.
        // To make sure we cover the estimation errors, we add the priority_fee to the final potential gas fee.
        // Therefore, the bid amount needs to be TOTAL_BIDS_PER_AUCTION times per potential gas fee.
        let potential_gas_fee =
            maximum_gas_fee * U256::from(TOTAL_BIDS_PER_AUCTION_EVM) + priority_fee;
        let minimum_bid_amount = potential_gas_fee * estimated_gas;

        if bid_amount >= minimum_bid_amount {
            Ok(())
        } else {
            tracing::info!(
                estimated_gas = estimated_gas.to_string(),
                maximum_gas_fee = maximum_gas_fee.to_string(),
                priority_fee = priority_fee.to_string(),
                minimum_bid_amount = minimum_bid_amount.to_string(),
                "Bid amount is too low"
            );
            Err(RestError::BadParameters(format!(
                "Insufficient bid amount based on the current gas fees. estimated gas usage: {}, maximum fee per gas: {}, priority fee per gas: {}, minimum bid amount: {}",
                estimated_gas, maximum_gas_fee, priority_fee, minimum_bid_amount
            )))
        }
    }

    async fn verify_bid_under_gas_limit(
        &self,
        estimated_gas: U256,
        multiplier: U256,
    ) -> Result<(), RestError> {
        let gas_limit = self.config.chain_config.block_gas_limit;
        if gas_limit < estimated_gas * multiplier {
            let maximum_allowed_gas = gas_limit / multiplier;
            tracing::info!(
                estimated_gas = estimated_gas.to_string(),
                maximum_allowed_gas = maximum_allowed_gas.to_string(),
                "Bid gas usage is too high"
            );
            Err(RestError::BadParameters(format!(
                "Bid estimated gas usage is higher than maximum gas allowed. estimated gas usage: {}, maximum gas allowed: {}",
                estimated_gas, maximum_allowed_gas
            )))
        } else {
            Ok(())
        }
    }
}

#[async_trait]
impl Verification<Evm> for Service<Evm> {
    // As we submit bids together for an auction, the bid is limited as follows:
    // 1. The bid amount should cover gas fees for all bids included in the submission.
    // 2. Depending on the maximum number of bids in the auction, the transaction size for the bid is limited.
    // 3. Depending on the maximum number of bids in the auction, the gas consumption for the bid is limited.
    #[tracing::instrument(skip_all, err(level = tracing::Level::TRACE))]
    async fn verify_bid(
        &self,
        input: VerifyBidInput<Evm>,
    ) -> Result<VerificationResult<Evm>, RestError> {
        let bid = input.bid_create;
        tracing::Span::current()
            .record("permission_key", bid.chain_data.permission_key.to_string());
        let call = self.get_simulation_call(
            bid.chain_data.permission_key.clone(),
            vec![MulticallData::from((
                Uuid::new_v4().into_bytes(),
                bid.chain_data.target_contract,
                bid.chain_data.target_calldata.clone(),
                bid.chain_data.amount,
                U256::max_value(),
                // The gas estimation use some binary search algorithm to find the gas limit.
                // It reduce the upper bound threshold on success and increase the lower bound on revert.
                // If the contract does not reverts, the gas estimation will not be accurate in case of external call failures.
                // So we need to make sure in order to calculate the gas estimation correctly, the contract will revert if the external call fails.
                true,
            ))],
        );

        match call.clone().await {
            Ok(results) => {
                if !results[0].external_success {
                    // The call should be reverted because the "revert_on_failure" is set to true.
                    tracing::error!("Simulation failed and call is not reverted: {:?}", results,);
                    return Err(RestError::SimulationError {
                        result: results[0].external_result.clone(),
                        reason: results[0].multicall_revert_reason.clone(),
                    });
                }
            }
            Err(e) => {
                tracing::warn!("Error while simulating bid: {:?}", e);
                return match e {
                    ContractError::Revert(reason) => {
                        if let Some(ExpressRelayErrors::ExternalCallFailed(failure_result)) =
                            ExpressRelayErrors::decode_with_selector(&reason)
                        {
                            return Err(RestError::SimulationError {
                                result: failure_result.status.external_result,
                                reason: failure_result.status.multicall_revert_reason,
                            });
                        }
                        Err(RestError::BadParameters(format!(
                            "Contract Revert Error: {}",
                            reason,
                        )))
                    }
                    ContractError::MiddlewareError { e: _ } => {
                        Err(RestError::TemporarilyUnavailable)
                    }
                    ContractError::ProviderError { e: _ } => Err(RestError::TemporarilyUnavailable),
                    _ => Err(RestError::BadParameters(format!("Error: {}", e))),
                };
            }
        }

        let estimated_gas = call.estimate_gas().await.map_err(|e| {
            tracing::error!("Error while estimating gas: {:?}", e);
            RestError::TemporarilyUnavailable
        })?;

        self.verify_bid_exceeds_gas_cost(estimated_gas, bid.chain_data.amount)
            .await?;
        // The transaction body size will be automatically limited when the gas is limited.
        self.verify_bid_under_gas_limit(estimated_gas, U256::from(TOTAL_BIDS_PER_AUCTION_EVM))
            .await?;

        Ok((
            entities::BidChainDataEvm {
                permission_key:  bid.chain_data.permission_key,
                target_contract: bid.chain_data.target_contract,
                target_calldata: bid.chain_data.target_calldata,
                gas_limit:       estimated_gas,
            },
            bid.chain_data.amount,
        ))
    }
}

pub struct BidDataSvm {
    pub amount:                          u64,
    pub router:                          Pubkey,
    pub permission_account:              Pubkey,
    pub deadline:                        OffsetDateTime,
    pub submit_type:                     SubmitType,
    pub express_relay_instruction_index: usize,
    pub user_wallet_address:             Option<Pubkey>,
    pub minimum_deadline:                OffsetDateTime,
}

const BID_MINIMUM_LIFE_TIME_SVM_SERVER: Duration = Duration::from_secs(5);
pub const BID_MINIMUM_LIFE_TIME_SVM_OTHER: Duration = Duration::from_secs(10);

// TODO: this uses the time at the server, which can lead to issues if Solana ever experiences clock drift
// using the time at the server is not ideal, but the alternative is to make an RPC call to get the Solana block time
// we should make this more robust, possibly by polling the current block time in the background
pub fn get_current_time_rounded_with_offset(offset: Duration) -> OffsetDateTime {
    let now = OffsetDateTime::now_utc();
    let precise_seconds = now.unix_timestamp_nanos() as f64 / 1_000_000_000.0;
    let rounded_seconds = precise_seconds.round() as i64;
    OffsetDateTime::from_unix_timestamp(rounded_seconds)
        .expect("Failed to create OffsetDateTime from rounded seconds")
        + offset
}

impl Service<Svm> {
    //TODO: merge this logic with simulator logic
    async fn query_lookup_table(&self, table: &Pubkey, index: usize) -> Result<Pubkey, RestError> {
        if let Some(addresses) = self.repo.get_lookup_table(table).await {
            if let Some(account) = addresses.get(index) {
                return Ok(*account);
            }
        }

        let table_data = self
            .config
            .chain_config
            .client
            .get_account_with_commitment(table, CommitmentConfig::processed())
            .await
            .map_err(|e| {
                tracing::error!(error = e.to_string(), "Failed to get lookup table account");
                RestError::TemporarilyUnavailable
            })?
            .value
            .ok_or_else(|| {
                RestError::BadParameters(format!("Lookup table account {} not found", table))
            })?;

        let table_data_deserialized =
            AddressLookupTable::deserialize(&table_data.data).map_err(|e| {
                tracing::warn!(
                    error = e.to_string(),
                    "Failed to deserialize lookup table account data"
                );
                RestError::BadParameters(format!(
                    "Failed deserializing lookup table account data: {}",
                    e
                ))
            })?;

        let account = table_data_deserialized
            .addresses
            .get(index)
            .ok_or_else(|| {
                RestError::BadParameters("Account not found in lookup table".to_string())
            })?;

        self.repo
            .add_lookup_table(*table, table_data_deserialized.addresses.to_vec())
            .await;
        Ok(*account)
    }

    async fn find_and_query_lookup_table(
        &self,
        lookup_accounts: Vec<(Pubkey, u8)>,
        account_position: usize,
    ) -> Result<Pubkey, RestError> {
        let (table_to_query, index_to_query) =
            lookup_accounts.get(account_position).ok_or_else(|| {
                RestError::BadParameters("Lookup table not found in lookup accounts".to_string())
            })?;

        self.query_lookup_table(table_to_query, *index_to_query as usize)
            .await
    }

    async fn extract_account(
        &self,
        tx: &VersionedTransaction,
        instruction: &CompiledInstruction,
        position: usize,
    ) -> Result<Pubkey, RestError> {
        let static_accounts = tx.message.static_account_keys();
        let tx_lookup_tables = tx.message.address_table_lookups();

        let account_position = instruction.accounts.get(position).ok_or_else(|| {
            RestError::BadParameters("Account not found in instruction".to_string())
        })?;

        let account_position: usize = (*account_position).into();
        if let Some(account) = static_accounts.get(account_position) {
            return Ok(*account);
        }

        match tx_lookup_tables {
            Some(tx_lookup_tables) => {
                let lookup_accounts: Vec<(Pubkey, u8)> = tx_lookup_tables
                    .iter()
                    .flat_map(|x| {
                        x.writable_indexes
                            .clone()
                            .into_iter()
                            .map(|y| (x.account_key, y))
                    })
                    .chain(tx_lookup_tables.iter().flat_map(|x| {
                        x.readonly_indexes
                            .clone()
                            .into_iter()
                            .map(|y| (x.account_key, y))
                    }))
                    .collect();

                let account_position_lookups = account_position - static_accounts.len();
                self.find_and_query_lookup_table(lookup_accounts, account_position_lookups)
                    .await
            }
            None => Err(RestError::BadParameters(
                "No lookup tables found".to_string(),
            )),
        }
    }

    pub fn extract_submit_bid_data(
        instruction: &CompiledInstruction,
    ) -> Result<express_relay_svm::SubmitBidArgs, RestError> {
        let discriminator = express_relay_svm::instruction::SubmitBid::DISCRIMINATOR;
        express_relay_svm::SubmitBidArgs::try_from_slice(
            &instruction.data.as_slice()[discriminator.len()..],
        )
        .map_err(|e| {
            RestError::BadParameters(format!("Invalid submit_bid instruction data: {}", e))
        })
    }

    pub fn extract_swap_data(
        instruction: &CompiledInstruction,
    ) -> Result<express_relay_svm::SwapArgs, RestError> {
        let discriminator = express_relay_svm::instruction::Swap::DISCRIMINATOR;
        express_relay_svm::SwapArgs::try_from_slice(
            &instruction.data.as_slice()[discriminator.len()..],
        )
        .map_err(|e| RestError::BadParameters(format!("Invalid swap instruction data: {}", e)))
    }

    pub fn extract_express_relay_instruction(
        &self,
        transaction: VersionedTransaction,
        instruction_type: BidPaymentInstructionType,
    ) -> Result<(usize, CompiledInstruction), RestError> {
        let discriminator = match instruction_type {
            BidPaymentInstructionType::SubmitBid => {
                express_relay_svm::instruction::SubmitBid::DISCRIMINATOR
            }
            BidPaymentInstructionType::Swap => express_relay_svm::instruction::Swap::DISCRIMINATOR,
        };
        let instructions = Self::extract_program_instructions(
            &transaction,
            &self.config.chain_config.express_relay.program_id,
        )
        .into_iter()
        .map(|(index, instruction)| (index, instruction.clone()))
        .collect::<Vec<(usize, CompiledInstruction)>>();

        let (instruction_index, instruction) = match instructions.len() {
            1 => Ok(instructions
                .into_iter()
                .next()
                .expect("This can't happen because we just only go here if the length is 1")),
            _ => Err(RestError::InvalidExpressRelayInstructionCount(
                instructions.len(),
            )),
        }?;
        if !instruction.data.starts_with(discriminator) {
            return Err(RestError::BadParameters(
                "Wrong instruction type for Express Relay Program".to_string(),
            ));
        }
        Ok((instruction_index, instruction))
    }

    fn validate_swap_transaction_instructions(
        &self,
        tx: &VersionedTransaction,
    ) -> Result<(), RestError> {
        tx.message
            .instructions()
            .iter()
            .enumerate()
            .try_for_each(|(index, ix)| {
                self.validate_swap_transaction_instruction(
                    ix.program_id(tx.message.static_account_keys()),
                    ix,
                )
                .map_err(|e| RestError::InvalidInstruction(Some(index), e))
            })?;

        Ok(())
    }

    fn validate_swap_transaction_instruction(
        &self,
        program_id: &Pubkey,
        ix: &CompiledInstruction,
    ) -> Result<(), InstructionError> {
        if *program_id == system_program::id() {
            if matches!(
                bincode::deserialize::<SystemInstruction>(&ix.data),
                Ok(SystemInstruction::Transfer { .. })
            ) {
                Ok(())
            } else {
                Err(InstructionError::UnsupportedSystemProgramInstruction)
            }
        } else if *program_id == spl_token::id() {
            let ix_parsed = TokenInstruction::unpack(&ix.data)
                .map_err(InstructionError::InvalidSplTokenInstruction)?;
            match ix_parsed {
                TokenInstruction::CloseAccount { .. } => Ok(()),
                TokenInstruction::SyncNative { .. } => Ok(()),
                _ => Err(InstructionError::UnsupportedSplTokenInstruction(format!(
                    "{:?}",
                    ix_parsed
                ))),
            }
        } else if *program_id == spl_associated_token_account::id() {
            let ix_parsed =
                AssociatedTokenAccountInstruction::try_from_slice(&ix.data).map_err(|e| {
                    InstructionError::InvalidAssociatedTokenAccountInstruction(e.to_string())
                })?;
            match ix_parsed {
                AssociatedTokenAccountInstruction::Create => Ok(()),
                AssociatedTokenAccountInstruction::CreateIdempotent => Ok(()),
                _ => Err(InstructionError::UnsupportedAssociatedTokenAccountInstruction(ix_parsed)),
            }
        } else if *program_id == self.config.chain_config.express_relay.program_id
            || *program_id == spl_memo_client::ID
            || *program_id == compute_budget::id()
        {
            Ok(())
        } else {
            Err(InstructionError::UnsupportedProgram(*program_id))
        }
    }

    async fn check_svm_swap_bid_fields(
        &self,
        bid_data: &BidChainDataSwapCreateSvm,
        opportunity_swap_data: &OpportunitySvmProgramSwap,
        quote_tokens: &QuoteTokens,
    ) -> Result<(), RestError> {
        let (_, swap_instruction) = self.extract_express_relay_instruction(
            bid_data.transaction.clone(),
            BidPaymentInstructionType::Swap,
        )?;
        let swap_data = Self::extract_swap_data(&swap_instruction)?;
        let SwapAccounts {
            user_wallet,
            mint_searcher,
            mint_user,
            token_program_searcher,
            token_program_user,
            ..
        } = self
            .extract_swap_accounts(&bid_data.transaction, &swap_instruction)
            .await?;
        let (
            expected_mint_user,
            expected_amount_user,
            expected_mint_searcher,
            expected_amount_searcher,
        ) = match quote_tokens.clone() {
            QuoteTokens::UserTokenSpecified {
                user_token,
                searcher_token,
                ..
            } => (
                user_token.token,
                Some(user_token.amount),
                searcher_token,
                None,
            ),
            QuoteTokens::SearcherTokenSpecified {
                user_token,
                searcher_token,
                ..
            } => (
                user_token,
                None,
                searcher_token.token,
                Some(searcher_token.amount),
            ),
        };
        if user_wallet != opportunity_swap_data.user_wallet_address {
            return Err(RestError::InvalidSwapInstruction(
                SwapInstructionError::UserWalletAddress {
                    expected: opportunity_swap_data.user_wallet_address,
                    found:    user_wallet,
                },
            ));
        }
        if expected_mint_searcher != mint_searcher {
            return Err(RestError::InvalidSwapInstruction(
                SwapInstructionError::MintSearcher {
                    expected: expected_mint_searcher,
                    found:    mint_searcher,
                },
            ));
        }
        if expected_mint_user != mint_user {
            return Err(RestError::InvalidSwapInstruction(
                SwapInstructionError::MintUser {
                    expected: expected_mint_user,
                    found:    mint_user,
                },
            ));
        }

        if token_program_searcher != opportunity_swap_data.token_program_searcher {
            return Err(RestError::InvalidSwapInstruction(
                SwapInstructionError::TokenProgramSearcher {
                    expected: opportunity_swap_data.token_program_searcher,
                    found:    token_program_searcher,
                },
            ));
        }

        if token_program_user != opportunity_swap_data.token_program_user {
            return Err(RestError::InvalidSwapInstruction(
                SwapInstructionError::TokenProgramUser {
                    expected: opportunity_swap_data.token_program_user,
                    found:    token_program_user,
                },
            ));
        }

        if let Some(expected_amount_searcher) = expected_amount_searcher {
            if expected_amount_searcher != swap_data.amount_searcher {
                return Err(RestError::InvalidSwapInstruction(
                    SwapInstructionError::AmountSearcher {
                        expected: expected_amount_searcher,
                        found:    swap_data.amount_searcher,
                    },
                ));
            }
        }
        if let Some(expected_amount_user) = expected_amount_user {
            if expected_amount_user != swap_data.amount_user {
                return Err(RestError::InvalidSwapInstruction(
                    SwapInstructionError::AmountUser {
                        expected: expected_amount_user,
                        found:    swap_data.amount_user,
                    },
                ));
            }
        }
        if opportunity_swap_data.fee_token != swap_data.fee_token {
            return Err(RestError::InvalidSwapInstruction(
                SwapInstructionError::FeeToken {
                    expected: opportunity_swap_data.fee_token.clone(),
                    found:    swap_data.fee_token,
                },
            ));
        }

        if swap_data.referral_fee_bps != opportunity_swap_data.referral_fee_bps {
            return Err(RestError::InvalidSwapInstruction(
                SwapInstructionError::ReferralFee {
                    expected: opportunity_swap_data.referral_fee_bps,
                    found:    swap_data.referral_fee_bps,
                },
            ));
        }
        Ok(())
    }

    pub async fn extract_swap_accounts(
        &self,
        tx: &VersionedTransaction,
        swap_instruction: &CompiledInstruction,
    ) -> Result<SwapAccounts, RestError> {
        let positions = &self
            .config
            .chain_config
            .express_relay
            .swap_instruction_account_positions;

        let searcher = self
            .extract_account(tx, swap_instruction, positions.searcher_account)
            .await?;
        let user_wallet = self
            .extract_account(tx, swap_instruction, positions.user_wallet_account)
            .await?;
        let mint_searcher = self
            .extract_account(tx, swap_instruction, positions.mint_searcher_account)
            .await?;
        let mint_user = self
            .extract_account(tx, swap_instruction, positions.mint_user_account)
            .await?;
        let router_token_account = self
            .extract_account(tx, swap_instruction, positions.router_token_account)
            .await?;
        let token_program_searcher = self
            .extract_account(tx, swap_instruction, positions.token_program_searcher)
            .await?;
        let token_program_user = self
            .extract_account(tx, swap_instruction, positions.token_program_user)
            .await?;

        Ok(SwapAccounts {
            searcher,
            user_wallet,
            mint_searcher,
            mint_user,
            router_token_account,
            token_program_searcher,
            token_program_user,
        })
    }

    async fn extract_transfer_instructions(
        &self,
        tx: &VersionedTransaction,
    ) -> Result<Vec<TransferInstructionData>, RestError> {
        let instructions: Vec<(usize, &CompiledInstruction)> =
            Self::extract_program_instructions(tx, &system_program::id())
                .into_iter()
                .filter(|(_, instruction)| {
                    matches!(
                        bincode::deserialize::<SystemInstruction>(&instruction.data),
                        Ok(SystemInstruction::Transfer { .. })
                    )
                })
                .collect();
        let mut result = vec![];
        for (index, instruction) in instructions {
            let data =
                bincode::deserialize::<SystemInstruction>(&instruction.data).map_err(|_| {
                    RestError::BadParameters("Invalid sol transfer instruction data".to_string())
                })?;
            let transfer_instruction = match data {
                SystemInstruction::Transfer { lamports } => TransferInstructionData {
                    index,
                    from: self.extract_account(tx, instruction, 0).await?,
                    to: self.extract_account(tx, instruction, 1).await?,
                    lamports,
                },
                _ => {
                    return Err(RestError::BadParameters(
                        "Invalid sol transfer instruction data".to_string(),
                    ))
                }
            };
            result.push(transfer_instruction);
        }
        Ok(result)
    }

    async fn check_transfer_instruction(
        &self,
        tx: &VersionedTransaction,
        swap_data: &express_relay_svm::SwapArgs,
        swap_accounts: &SwapAccounts,
        opportunity_swap_data: &OpportunitySvmProgramSwap,
    ) -> Result<(), RestError> {
        let transfer_instructions = self.extract_transfer_instructions(tx).await?;
        if transfer_instructions.len() > 1 {
            return Err(RestError::InvalidInstruction(
                transfer_instructions
                    .get(1)
                    .map(|instruction| instruction.index),
                InstructionError::InvalidTransferInstructionsCount,
            ));
        }

        // User have to wrap Sol
        if swap_accounts.mint_user == spl_token::native_mint::id() {
            // Sometimes the user doesn't have enough SOL, but we want the transaction to fail in the Express Relay program with InsufficientUserFunds
            // Therefore we allow the user to wrap less SOL than needed so it doesn't fail in the transfer instruction
            let amount_user_to_wrap =
                opportunity_swap_data.get_user_amount_to_wrap(swap_data.amount_user);

            if transfer_instructions.len() != 1 {
                return Err(RestError::InvalidInstruction(
                    None,
                    InstructionError::InvalidTransferInstructionsCount,
                ));
            }
            let transfer_instruction = transfer_instructions[0].clone();
            let user_ata = get_associated_token_address(
                &swap_accounts.user_wallet,
                &spl_token::native_mint::id(),
            );
            if transfer_instruction.from != swap_accounts.user_wallet {
                return Err(RestError::InvalidInstruction(
                    Some(transfer_instruction.index),
                    InstructionError::InvalidFromAccountTransferInstruction {
                        expected: swap_accounts.user_wallet,
                        found:    transfer_instruction.from,
                    },
                ));
            }
            if transfer_instruction.to != user_ata {
                return Err(RestError::InvalidInstruction(
                    Some(transfer_instruction.index),
                    InstructionError::InvalidToAccountTransferInstruction {
                        expected: user_ata,
                        found:    transfer_instruction.to,
                    },
                ));
            }
            // todo: remove swap_data.amount_user != transfer_instruction.lamports once searchers have updated their sdk
            if swap_data.amount_user != transfer_instruction.lamports
                && amount_user_to_wrap != transfer_instruction.lamports
            {
                return Err(RestError::InvalidInstruction(
                    Some(transfer_instruction.index),
                    InstructionError::InvalidAmountTransferInstruction {
                        expected: amount_user_to_wrap,
                        found:    transfer_instruction.lamports,
                    },
                ));
            }
        }
        // Searcher may want to wrap Sol
        // We dont care about the amount here
        else if swap_accounts.mint_searcher == spl_token::native_mint::id()
            && transfer_instructions.len() == 1
        {
            let transfer_instruction = transfer_instructions[0].clone();
            let searcher_ata = get_associated_token_address(
                &swap_accounts.searcher,
                &spl_token::native_mint::id(),
            );
            if transfer_instruction.from != swap_accounts.searcher {
                return Err(RestError::InvalidInstruction(
                    Some(transfer_instruction.index),
                    InstructionError::InvalidFromAccountTransferInstruction {
                        expected: swap_accounts.searcher,
                        found:    transfer_instruction.from,
                    },
                ));
            }
            if transfer_instruction.to != searcher_ata {
                return Err(RestError::InvalidInstruction(
                    Some(transfer_instruction.index),
                    InstructionError::InvalidToAccountTransferInstruction {
                        expected: searcher_ata,
                        found:    transfer_instruction.to,
                    },
                ));
            }
        }
        // No transfer instruction is allowed
        else if !transfer_instructions.is_empty() {
            return Err(RestError::InvalidInstruction(
                transfer_instructions
                    .first()
                    .map(|instruction| instruction.index),
                InstructionError::TransferInstructionNotAllowed,
            ));
        }

        Ok(())
    }

    fn extract_program_instructions<'a>(
        tx: &'a VersionedTransaction,
        program_id: &Pubkey,
    ) -> Vec<(usize, &'a CompiledInstruction)> {
        tx.message
            .instructions()
            .iter()
            .enumerate()
            .filter(|(_, instruction)| {
                instruction.program_id(tx.message.static_account_keys()) == program_id
            })
            .collect()
    }


    fn extract_sync_native_instructions(tx: &VersionedTransaction) -> Vec<&CompiledInstruction> {
        let token_instructions = Self::extract_program_instructions(tx, &spl_token::id());
        token_instructions
            .into_iter()
            .filter_map(|(_, instruction)| {
                let ix_parsed = TokenInstruction::unpack(&instruction.data).ok();
                if matches!(ix_parsed, Some(TokenInstruction::SyncNative)) {
                    Some(instruction)
                } else {
                    None
                }
            })
            .collect()
    }

    async fn check_sync_native_instruction_exists(
        &self,
        tx: &VersionedTransaction,
        wallet_address: &Pubkey,
    ) -> Result<(), RestError> {
        let sync_native_instructions = Self::extract_sync_native_instructions(tx);
        let ata = get_associated_token_address(wallet_address, &spl_token::native_mint::id());

        let mut matching_instructions = 0;
        for instruction in &sync_native_instructions {
            if ata == self.extract_account(tx, instruction, 0).await? {
                matching_instructions += 1;
            }
        }
        if matching_instructions != 1 {
            return Err(RestError::InvalidInstruction(
                None,
                InstructionError::InvalidSyncNativeInstructionCount(ata),
            ));
        }

        Ok(())
    }

    async fn extract_close_account_instructions(
        &self,
        tx: &VersionedTransaction,
    ) -> Result<Vec<CloseAccountInstructionData>, RestError> {
        let mut result = vec![];
        for (index, instruction) in Self::extract_program_instructions(tx, &spl_token::id()) {
            let ix_parsed = TokenInstruction::unpack(&instruction.data).ok();
            if let Some(TokenInstruction::CloseAccount) = ix_parsed {
                let accounts = futures::future::try_join_all(
                    (0..3).map(|i| self.extract_account(tx, instruction, i)),
                )
                .await?;
                let [account, destination, owner] = array::from_fn(|i| accounts[i]);

                result.push(CloseAccountInstructionData {
                    index,
                    account,
                    destination,
                    owner,
                });
            }
        }
        Ok(result)
    }

    async fn extract_create_ata_instructions(
        &self,
        tx: &VersionedTransaction,
    ) -> Result<Vec<CreateAtaInstructionData>, RestError> {
        let mut result = vec![];
        for (index, instruction) in
            Self::extract_program_instructions(tx, &spl_associated_token_account::id())
        {
            let ix_parsed =
                AssociatedTokenAccountInstruction::try_from_slice(&instruction.data).ok();
            if matches!(
                ix_parsed,
                Some(
                    AssociatedTokenAccountInstruction::Create
                        | AssociatedTokenAccountInstruction::CreateIdempotent
                )
            ) {
                let accounts = futures::future::try_join_all(
                    (0..6).map(|i| self.extract_account(tx, instruction, i)),
                )
                .await?;

                let [payer, ata, owner, mint, system_program, token_program] =
                    array::from_fn(|i| accounts[i]);

                if system_program != system_program::id() {
                    return Err(RestError::InvalidInstruction(
                        Some(index),
                        InstructionError::InvalidSystemProgramInCreateAtaInstruction(
                            system_program,
                        ),
                    ));
                }

                result.push(CreateAtaInstructionData {
                    index,
                    payer,
                    ata,
                    mint,
                    owner,
                    token_program,
                });
            }
        }
        Ok(result)
    }

    async fn check_close_account_instruction(
        &self,
        tx: &VersionedTransaction,
        swap_accounts: &SwapAccounts,
    ) -> Result<(), RestError> {
        let close_account_instructions = self.extract_close_account_instructions(tx).await?;

        let user_ata =
            get_associated_token_address(&swap_accounts.user_wallet, &spl_token::native_mint::id());

        let searcher_ata =
            get_associated_token_address(&swap_accounts.searcher, &spl_token::native_mint::id());

        let (mut user_unwrap_sol_instructions, other_unwrap_sol_instructions): (
            VecDeque<CloseAccountInstructionData>,
            VecDeque<CloseAccountInstructionData>,
        ) = close_account_instructions
            .into_iter()
            .partition(|instruction| instruction.account == user_ata);

        let (searcher_unwrap_sol_instructions, mut other_unwrap_sol_instructions): (
            VecDeque<CloseAccountInstructionData>,
            VecDeque<CloseAccountInstructionData>,
        ) = other_unwrap_sol_instructions
            .into_iter()
            .partition(|instruction| instruction.account == searcher_ata);

        if let Some(close_account_instruction) = other_unwrap_sol_instructions.pop_front() {
            return Err(RestError::InvalidInstruction(
                Some(close_account_instruction.index),
                InstructionError::InvalidAccountToCloseInCloseAccountInstruction(
                    close_account_instruction.account,
                ),
            ));
        }

        if swap_accounts.mint_searcher == spl_token::native_mint::id()
            || swap_accounts.mint_user == spl_token::native_mint::id()
        {
            // User has to unwrap Sol
            if let Some(close_account_instruction) = user_unwrap_sol_instructions.pop_front() {
                if close_account_instruction.destination != swap_accounts.user_wallet {
                    return Err(RestError::InvalidInstruction(
                        Some(close_account_instruction.index),
                        InstructionError::InvalidDestinationCloseAccountInstruction {
                            expected: swap_accounts.user_wallet,
                            found:    close_account_instruction.destination,
                        },
                    ));
                }
                if close_account_instruction.owner != swap_accounts.user_wallet {
                    return Err(RestError::InvalidInstruction(
                        Some(close_account_instruction.index),
                        InstructionError::InvalidOwnerCloseAccountInstruction {
                            expected: swap_accounts.user_wallet,
                            found:    close_account_instruction.owner,
                        },
                    ));
                }
            } else if swap_accounts.mint_user != spl_token::native_mint::id()
            // for backward compatibility we allow not closing the users account when the user token is wsol, we can remove this if statement once searchers have updated their sdk
            // at that point we will also update `test_verify_bid_user_wsol` which will fail
            {
                return Err(RestError::InvalidInstruction(
                    None,
                    InstructionError::InvalidCloseAccountInstructionCountUser(0),
                ));
            }


            if !user_unwrap_sol_instructions.is_empty() {
                return Err(RestError::InvalidInstruction(
                    user_unwrap_sol_instructions
                        .front()
                        .map(|instruction| instruction.index),
                    InstructionError::InvalidCloseAccountInstructionCountUser(
                        1 + user_unwrap_sol_instructions.len(),
                    ),
                ));
            }

            // Searcher may want to unwrap but at most once. We don't care about destination and owner
            if searcher_unwrap_sol_instructions.len() > 1 {
                return Err(RestError::InvalidInstruction(
                    searcher_unwrap_sol_instructions
                        .get(1)
                        .map(|instruction| instruction.index),
                    InstructionError::InvalidCloseAccountInstructionCountSearcher(
                        searcher_unwrap_sol_instructions.len(),
                    ),
                ));
            }
        } else if !user_unwrap_sol_instructions.is_empty()
            || !searcher_unwrap_sol_instructions.is_empty()
        {
            return Err(RestError::InvalidInstruction(
                user_unwrap_sol_instructions
                    .front()
                    .or(searcher_unwrap_sol_instructions.front())
                    .map(|instruction| instruction.index),
                InstructionError::CloseAccountInstructionNotAllowed,
            ));
        }

        Ok(())
    }

    async fn check_memo_instructions(
        tx: &VersionedTransaction,
        memo: &Option<String>,
    ) -> Result<(), RestError> {
        let memo_instructions = Self::extract_program_instructions(tx, &spl_memo_client::ID);
        match (memo, memo_instructions.len()) {
            (None, 0) => Ok(()),
            (Some(memo), 1) => {
                let (index, instruction) = memo_instructions[0]; // safe to index because we checked the length
                if instruction.data != memo.as_bytes() {
                    return Err(RestError::InvalidInstruction(
                        Some(index),
                        InstructionError::InvalidMemoString {
                            expected: memo.clone(),
                            found:    String::from_utf8(instruction.data.clone())
                                .unwrap_or_default(),
                        },
                    ));
                }
                Ok(())
            }
            (Some(_), 0) => Ok(()), // todo: this is for backward compatibility, we should remove this line once searchers have updated their sdk
            (_, _) => Err(RestError::InvalidInstruction(
                None,
                InstructionError::InvalidMemoInstructionCount {
                    expected: memo.as_ref().map_or(0, |_| 1),
                    found:    memo_instructions.len(),
                },
            )),
        }
    }

    async fn check_create_ata_instructions(
        &self,
        tx: &VersionedTransaction,
        swap_accounts: &SwapAccounts,
        token_account_initialization_configs: &TokenAccountInitializationConfigs,
    ) -> Result<(), RestError> {
        let mut create_ata_instructions = self.extract_create_ata_instructions(tx).await?;

        let mut validate_and_remove_create_user_ata_instruction =
            |mint: &Pubkey,
             token_program: &Pubkey,
             initialization_config: &TokenAccountInitializationConfig|
             -> Result<(), RestError> {
                if *initialization_config == TokenAccountInitializationConfig::UserPayer {
                    let ata = get_associated_token_address_with_program_id(
                        &swap_accounts.user_wallet,
                        mint,
                        token_program,
                    );

                    if let Some(index) = create_ata_instructions
                        .iter()
                        .position(|instruction| instruction.ata == ata)
                    {
                        let matching_instruction = create_ata_instructions.swap_remove(index);

                        if matching_instruction.mint != *mint {
                            return Err(RestError::InvalidInstruction(
                                Some(matching_instruction.index),
                                InstructionError::InvalidMintInCreateAtaInstruction {
                                    expected: *mint,
                                    found:    matching_instruction.mint,
                                },
                            ));
                        }
                        if matching_instruction.owner != swap_accounts.user_wallet {
                            return Err(RestError::InvalidInstruction(
                                Some(matching_instruction.index),
                                InstructionError::InvalidOwnerInCreateAtaInstruction {
                                    expected: swap_accounts.user_wallet,
                                    found:    matching_instruction.owner,
                                },
                            ));
                        }
                        if matching_instruction.token_program != *token_program {
                            return Err(RestError::InvalidInstruction(
                                Some(matching_instruction.index),
                                InstructionError::InvalidTokenProgramInCreateAtaInstruction {
                                    expected: *token_program,
                                    found:    matching_instruction.token_program,
                                },
                            ));
                        }
                        // We allow searcher to pay for backward compatibility
                        if matching_instruction.payer != swap_accounts.searcher
                            && matching_instruction.payer != swap_accounts.user_wallet
                        {
                            return Err(RestError::InvalidInstruction(
                                Some(matching_instruction.index),
                                InstructionError::InvalidPayerInCreateAtaInstruction {
                                    expected: swap_accounts.user_wallet,
                                    found:    matching_instruction.payer,
                                },
                            ));
                        }
                    } else {
                        return Err(RestError::InvalidInstruction(
                            None,
                            InstructionError::MissingCreateAtaInstruction(ata),
                        ));
                    }
                }
                Ok(())
            };

        validate_and_remove_create_user_ata_instruction(
            &swap_accounts.mint_user,
            &swap_accounts.token_program_user,
            &token_account_initialization_configs.user_ata_mint_user,
        )?;
        validate_and_remove_create_user_ata_instruction(
            &swap_accounts.mint_searcher,
            &swap_accounts.token_program_searcher,
            &token_account_initialization_configs.user_ata_mint_searcher,
        )?;

        // we rely on the simulation to check the other token accounts are created
        // but we enforce here that the searcher pays for their creation
        // this includes searcher token accounts and fee token accounts
        for account in create_ata_instructions {
            if account.payer != swap_accounts.searcher {
                return Err(RestError::InvalidInstruction(
                    Some(account.index),
                    InstructionError::InvalidPayerInCreateAtaInstruction {
                        expected: swap_accounts.searcher,
                        found:    account.payer,
                    },
                ));
            }
        }

        Ok(())
    }

    async fn check_wrap_unwrap_native_token_instructions(
        &self,
        tx: &VersionedTransaction,
        swap_data: &express_relay_svm::SwapArgs,
        swap_accounts: &SwapAccounts,
        opportunity_swap_data: &OpportunitySvmProgramSwap,
    ) -> Result<(), RestError> {
        self.check_transfer_instruction(tx, swap_data, swap_accounts, opportunity_swap_data)
            .await?;
        if swap_accounts.mint_user == spl_token::native_mint::id() {
            // User has to wrap Sol
            // So we need to check if there is a sync native instruction
            self.check_sync_native_instruction_exists(tx, &swap_accounts.user_wallet)
                .await?;
        }
        self.check_close_account_instruction(tx, swap_accounts)
            .await?;
        Ok(())
    }

    pub async fn extract_bid_data(
        &self,
        bid_chain_data_create_svm: &BidChainDataCreateSvm,
    ) -> Result<BidDataSvm, RestError> {
        let svm_config = &self.config.chain_config.express_relay;
        match bid_chain_data_create_svm {
            BidChainDataCreateSvm::OnChain(bid_data) => {
                let (express_relay_instruction_index, submit_bid_instruction) = self
                    .extract_express_relay_instruction(
                        bid_data.transaction.clone(),
                        BidPaymentInstructionType::SubmitBid,
                    )?;
                let submit_bid_data = Self::extract_submit_bid_data(&submit_bid_instruction)?;

                let permission_account = self
                    .extract_account(
                        &bid_data.transaction,
                        &submit_bid_instruction,
                        svm_config
                            .submit_bid_instruction_account_positions
                            .permission_account,
                    )
                    .await?;
                let router = self
                    .extract_account(
                        &bid_data.transaction,
                        &submit_bid_instruction,
                        svm_config
                            .submit_bid_instruction_account_positions
                            .router_account,
                    )
                    .await?;
                Ok(BidDataSvm {
                    express_relay_instruction_index,
                    amount: submit_bid_data.bid_amount,
                    permission_account,
                    router,
                    deadline: OffsetDateTime::from_unix_timestamp(submit_bid_data.deadline)
                        .map_err(|e| {
                            RestError::BadParameters(format!(
                                "Invalid deadline: {:?} {:?}",
                                submit_bid_data.deadline, e
                            ))
                        })?,
                    submit_type: SubmitType::ByServer,
                    user_wallet_address: None,
                    minimum_deadline: get_current_time_rounded_with_offset(
                        BID_MINIMUM_LIFE_TIME_SVM_SERVER,
                    ),
                })
            }
            BidChainDataCreateSvm::Swap(bid_data) => {
                let opp = self
                    .opportunity_service
                    .get_live_opportunity_by_id(GetLiveOpportunityByIdInput {
                        opportunity_id: bid_data.opportunity_id,
                    })
                    .await
                    .ok_or(RestError::SwapOpportunityNotFound)?;
                self.validate_swap_transaction_instructions(
                    bid_chain_data_create_svm.get_transaction(),
                )?;
                let quote_tokens = get_swap_quote_tokens(&opp);
                let opportunity_swap_data = get_opportunity_swap_data(&opp);
                self.check_svm_swap_bid_fields(bid_data, opportunity_swap_data, &quote_tokens)
                    .await?;

                let (express_relay_instruction_index, swap_instruction) = self
                    .extract_express_relay_instruction(
                        bid_data.transaction.clone(),
                        BidPaymentInstructionType::Swap,
                    )?;
                let swap_data = Self::extract_swap_data(&swap_instruction)?;
                let swap_accounts = self
                    .extract_swap_accounts(&bid_data.transaction, &swap_instruction)
                    .await?;
                let SwapAccounts {
                    user_wallet,
                    mint_searcher,
                    mint_user,
                    router_token_account,
                    token_program_searcher,
                    token_program_user,
                    ..
                } = swap_accounts.clone();

                Self::check_memo_instructions(&bid_data.transaction, &opportunity_swap_data.memo)
                    .await?;

                self.check_create_ata_instructions(
                    &bid_data.transaction,
                    &swap_accounts,
                    &opportunity_swap_data.token_account_initialization_configs,
                )
                .await?;
                self.check_wrap_unwrap_native_token_instructions(
                    &bid_data.transaction,
                    &swap_data,
                    &swap_accounts,
                    opportunity_swap_data,
                )
                .await?;

                let bid_amount = match quote_tokens.clone() {
                    // bid is in the unspecified token
                    QuoteTokens::UserTokenSpecified { .. } => swap_data.amount_searcher,
                    QuoteTokens::SearcherTokenSpecified { .. } => swap_data.amount_user,
                };
                let (fee_token, fee_token_program) = match swap_data.fee_token {
                    FeeToken::Searcher => (mint_searcher, token_program_searcher),
                    FeeToken::User => (mint_user, token_program_user),
                };
                let expected_router_token_account = get_associated_token_address_with_program_id(
                    &opp.router,
                    &fee_token,
                    &fee_token_program,
                );

                if router_token_account != expected_router_token_account {
                    return Err(RestError::InvalidSwapInstruction(
                        SwapInstructionError::AssociatedRouterTokenAccount {
                            expected: expected_router_token_account,
                            found:    router_token_account,
                        },
                    ));
                }

                let permission_account = get_quote_virtual_permission_account(
                    &quote_tokens,
                    &user_wallet,
                    &router_token_account,
                    swap_data.referral_fee_bps,
                );

                Ok(BidDataSvm {
                    express_relay_instruction_index,
                    amount: bid_amount,
                    permission_account,
                    router: opp.router,
                    deadline: OffsetDateTime::from_unix_timestamp(swap_data.deadline).map_err(
                        |e| {
                            RestError::BadParameters(format!(
                                "Invalid deadline: {:?} {:?}",
                                swap_data.deadline, e
                            ))
                        },
                    )?,
                    submit_type: SubmitType::ByOther,
                    user_wallet_address: Some(user_wallet),
                    minimum_deadline: opportunity_swap_data.minimum_deadline,
                })
            }
        }
    }

    fn relayer_signer_exists(&self, signers: &[Pubkey]) -> Result<(), RestError> {
        let relayer_pubkey = self.config.chain_config.express_relay.relayer.pubkey();
        let relayer_exists = signers.iter().any(|account| account.eq(&relayer_pubkey));

        if !relayer_exists {
            return Err(RestError::RelayerNotSigner(relayer_pubkey));
        }
        Ok(())
    }

    fn all_signatures_exists(
        &self,
        message_bytes: &[u8],
        signers: &[Pubkey],
        signatures: &[Signature],
        missing_signers: &[Pubkey],
    ) -> Result<(), RestError> {
        for (signature, pubkey) in signatures.iter().zip(signers.iter()) {
            if missing_signers.contains(pubkey) {
                continue;
            }
            if !signature.verify(pubkey.as_ref(), message_bytes) {
                return Err(RestError::InvalidSignature(*pubkey));
            }
        }
        Ok(())
    }

    #[tracing::instrument(skip_all, err(level = tracing::Level::TRACE))]
    async fn verify_signatures(
        &self,
        bid: &entities::BidCreate<Svm>,
        chain_data: &entities::BidChainDataSvm,
        submit_type: &SubmitType,
    ) -> Result<(), RestError> {
        let message_bytes = chain_data.transaction.message.serialize();
        let signatures = chain_data.transaction.signatures.clone();
        let signers = &chain_data.transaction.message.static_account_keys()[..signatures.len()];
        let permission_key = chain_data.get_permission_key();
        match submit_type {
            SubmitType::Invalid => {
                // TODO Look at the todo comment in get_quote.rs file in opportunity module
                Err(RestError::BadParameters(format!(
                    "The permission key is not valid for auction anymore: {:?}",
                    permission_key
                )))
            }
            SubmitType::ByOther => {
                let opportunities = self
                    .opportunity_service
                    .get_live_opportunities(GetLiveOpportunitiesInput {
                        key: opportunity::entities::OpportunityKey(
                            bid.chain_id.clone(),
                            PermissionKey::from(permission_key.0),
                        ),
                    })
                    .await;

                let opportunity = opportunities
                    .first()
                    .ok_or_else(|| RestError::BadParameters("Opportunity not found".to_string()))?;
                let relayer_signer = self.config.chain_config.express_relay.relayer.pubkey();
                opportunity
                    .check_fee_payer(signers, &relayer_signer)
                    .map_err(|e| RestError::InvalidFirstSigner(e.to_string()))?;
                let mut missing_signers = opportunity.get_missing_signers();
                missing_signers.push(relayer_signer);
                self.relayer_signer_exists(signers)?;
                self.all_signatures_exists(&message_bytes, signers, &signatures, &missing_signers)
            }
            SubmitType::ByServer => {
                self.relayer_signer_exists(signers)?;
                self.all_signatures_exists(
                    &message_bytes,
                    signers,
                    &signatures,
                    &[self.config.chain_config.express_relay.relayer.pubkey()],
                )
            }
        }
    }

    #[tracing::instrument(skip_all, err(level = tracing::Level::TRACE))]
    pub async fn simulate_swap_bid(
        &self,
        bid: &entities::BidCreate<Svm>,
        swap_instruction_index: usize,
    ) -> Result<(), RestError> {
        let tx = bid.chain_data.get_transaction();
        let simulation = self
            .config
            .chain_config
            .client
            .simulate_transaction(tx)
            .await;
        match simulation {
            Ok(simulation) => {
                if let Some(transaction_error) = simulation.value.err {
                    if let TransactionError::InstructionError(index, error) = transaction_error {
                        let is_insufficient_funds_error = usize::from(index)
                            == swap_instruction_index
                            && error
                                == SolanaInstructionError::Custom(
                                    ErrorCode::InsufficientUserFunds.into(),
                                );
                        if is_insufficient_funds_error {
                            return Ok(());
                        }
                    }

                    let msgs = simulation.value.logs.unwrap_or_default();
                    Err(RestError::SimulationError {
                        result: Default::default(),
                        reason: msgs.join("\n"),
                    })
                } else {
                    Ok(())
                }
            }

            Err(e) => {
                tracing::error!("Error while simulating swap bid: {:?}", e);
                Err(RestError::TemporarilyUnavailable)
            }
        }
    }

    #[tracing::instrument(skip_all, err(level = tracing::Level::TRACE))]
    pub async fn simulate_bid(&self, bid: &entities::BidCreate<Svm>) -> Result<(), RestError> {
        const RETRY_LIMIT: usize = 5;
        const RETRY_DELAY: Duration = Duration::from_millis(100);
        let mut retry_count = 0;
        let bid_slot = match &bid.chain_data {
            BidChainDataCreateSvm::OnChain(onchain_data) => onchain_data.slot,
            BidChainDataCreateSvm::Swap(_) => None,
        }
        .unwrap_or_default();

        let should_retry = |result_slot: Slot,
                            retry_count: usize,
                            err: &FailedTransactionMetadata|
         -> bool {
            if result_slot < bid_slot && retry_count < RETRY_LIMIT {
                tracing::warn!(
                "Simulation failed with stale slot. Simulation slot: {}, Bid Slot: {}, Retry count: {}, Error: {:?}",
                result_slot,
                bid_slot,
                retry_count,
                err
            );
                true
            } else {
                false
            }
        };

        loop {
            let response = self
                .config
                .chain_config
                .simulator
                .simulate_transaction(bid.chain_data.get_transaction())
                .await;
            let result = response.map_err(|e| {
                tracing::error!("Error while simulating bid: {:?}", e);
                RestError::TemporarilyUnavailable
            })?;
            return match result.value {
                Err(err) => {
                    if should_retry(result.context.slot, retry_count, &err) {
                        tokio::time::sleep(RETRY_DELAY).await;
                        retry_count += 1;
                        continue;
                    }
                    let msgs = err.meta.logs;
                    Err(RestError::SimulationError {
                        result: Default::default(),
                        reason: msgs.join("\n"),
                    })
                }
                // Not important to check if bid slot is less than simulation slot if simulation is successful
                // since we want to fix incorrect verifications due to stale slot
                Ok(_) => Ok(()),
            };
        }
    }

    async fn check_compute_budget(
        &self,
        transaction: &VersionedTransaction,
    ) -> Result<(), RestError> {
        let compute_unit_price = self
            .repo
            .get_priority_fees(OffsetDateTime::now_utc() - Duration::from_secs(15))
            .await
            .iter()
            .map(|sample| sample.fee)
            .min()
            .unwrap_or(0);

        let budgets: Vec<u64> =
            Self::extract_program_instructions(transaction, &compute_budget::id())
                .into_iter()
                .filter_map(|(_, instruction)| {
                    match compute_budget::ComputeBudgetInstruction::try_from_slice(
                        &instruction.data,
                    ) {
                        Ok(compute_budget::ComputeBudgetInstruction::SetComputeUnitPrice(
                            price,
                        )) => Some(price),
                        _ => None,
                    }
                })
                .collect();
        if budgets.len() > 1 {
            return Err(RestError::MultipleSetComputeUnitPriceInstructions);
        }
        if budgets.is_empty() && compute_unit_price > 0 {
            return Err(RestError::SetComputeUnitPriceInstructionNotFound(
                compute_unit_price,
            ));
        }
        if let Some(budget) = budgets.first() {
            if *budget < compute_unit_price {
                return Err(RestError::LowComputeUnitPrice(compute_unit_price));
            }
        }
        Ok(())
    }
}

#[async_trait]
impl Verification<Svm> for Service<Svm> {
    #[tracing::instrument(skip_all, err(level = tracing::Level::TRACE))]
    async fn verify_bid(
        &self,
        input: VerifyBidInput<Svm>,
    ) -> Result<VerificationResult<Svm>, RestError> {
        let bid = input.bid_create;
        if let BidChainDataCreateSvm::Swap(chain_data) = &bid.chain_data {
            tracing::Span::current()
                .record("opportunity_id", chain_data.opportunity_id.to_string());
        }
        let transaction = bid.chain_data.get_transaction().clone();
        Svm::check_tx_size(&transaction)?;
        self.check_compute_budget(&transaction).await?;
        let bid_data = self.extract_bid_data(&bid.chain_data).await?;
        let bid_payment_instruction_type = match bid_data.submit_type {
            SubmitType::ByServer => BidPaymentInstructionType::SubmitBid,
            SubmitType::ByOther => BidPaymentInstructionType::Swap,
            SubmitType::Invalid => {
                return Err(RestError::BadParameters(
                    "Invalid submit type for bid".to_string(),
                ));
            }
        };
        let bid_chain_data = entities::BidChainDataSvm {
            permission_account:           bid_data.permission_account,
            router:                       bid_data.router,
            bid_payment_instruction_type: bid_payment_instruction_type.clone(),
            transaction:                  transaction.clone(),
        };
        let permission_key = bid_chain_data.get_permission_key();
        tracing::Span::current().record("permission_key", bid_data.permission_account.to_string());
        if bid_data.deadline < bid_data.minimum_deadline {
            return Err(RestError::InvalidDeadline {
                deadline: bid_data.deadline,
                minimum:  bid_data.minimum_deadline,
            });
        }
        self.verify_signatures(&bid, &bid_chain_data, &bid_data.submit_type)
            .await?;
        match bid_payment_instruction_type {
            BidPaymentInstructionType::Swap => {
                let is_indicative_quote =
                    bid_data
                        .user_wallet_address
                        .is_some_and(|user_wallet_address| {
                            is_indicative_price_taker(&user_wallet_address)
                        });
                if !is_indicative_quote {
                    self.simulate_swap_bid(&bid, bid_data.express_relay_instruction_index)
                        .await?
                }
            }
            BidPaymentInstructionType::SubmitBid => self.simulate_bid(&bid).await?,
        }

        // Check if the bid is not duplicate
        let pending_bids = self
            .get_pending_bids(GetLiveBidsInput { permission_key })
            .await;
        if pending_bids.iter().any(|b| bid == *b) {
            return Err(RestError::DuplicateBid);
        }

        Ok((bid_chain_data, bid_data.amount))
    }
}


#[cfg(test)]
mod tests {
    use {
        super::{
            get_current_time_rounded_with_offset,
            VerificationResult,
        },
        crate::{
            api::{
                InstructionError,
                RestError,
                SwapInstructionError,
            },
            auction::{
                entities::{
                    BidChainDataCreateSvm,
                    BidChainDataSvm,
                    BidChainDataSwapCreateSvm,
                    BidCreate,
                    BidPaymentInstructionType,
                },
                repository::{
                    MockDatabase,
                    Repository,
                },
                service::{
                    verification::{
                        Verification,
                        BID_MINIMUM_LIFE_TIME_SVM_OTHER,
                    },
                    Service,
                },
            },
            kernel::{
                entities::{
                    ChainId,
                    Svm,
                },
                traced_sender_svm::tests::MockRpcClient,
            },
            opportunity::{
                entities::{
                    FeeToken,
                    OpportunityCoreFields,
                    OpportunitySvm,
                    OpportunitySvmProgram,
                    OpportunitySvmProgramSwap,
                    QuoteTokens,
                    TokenAccountInitializationConfig,
                    TokenAccountInitializationConfigs,
                    TokenAmountSvm,
                },
                service::{
                    get_quote::{
                        generate_indicative_price_taker,
                        get_quote_virtual_permission_account,
                    },
                    ChainTypeSvm,
                    MockService,
                },
            },
        },
        borsh::BorshDeserialize,
        ethers::types::Bytes,
        express_relay_api_types::opportunity as opportunity_api,
        express_relay_client::svm::{
            self,
            GetSubmitBidInstructionParams,
            GetSwapInstructionParams,
        },
        solana_client::{
            nonblocking::rpc_client::RpcClient,
            rpc_client::RpcClientConfig,
        },
        solana_sdk::{
            compute_budget,
            hash::Hash,
            instruction::{
                AccountMeta,
                Instruction,
            },
            native_token::LAMPORTS_PER_SOL,
            packet::PACKET_DATA_SIZE,
            pubkey::Pubkey,
            signature::Keypair,
            signer::Signer,
            system_instruction,
            transaction::Transaction,
        },
        spl_associated_token_account::{
            get_associated_token_address,
            get_associated_token_address_with_program_id,
            instruction::{
                recover_nested,
                AssociatedTokenAccountInstruction,
            },
        },
        spl_token::instruction::TokenInstruction,
        std::sync::Arc,
        time::{
            Duration,
            OffsetDateTime,
        },
        uuid::Uuid,
    };

    impl TokenAccountInitializationConfigs {
        pub fn searcher_payer() -> Self {
            Self {
                user_ata_mint_searcher:         TokenAccountInitializationConfig::SearcherPayer,
                user_ata_mint_user:             TokenAccountInitializationConfig::Unneeded,
                router_fee_receiver_ta:         TokenAccountInitializationConfig::SearcherPayer,
                relayer_fee_receiver_ata:       TokenAccountInitializationConfig::SearcherPayer,
                express_relay_fee_receiver_ata: TokenAccountInitializationConfig::SearcherPayer,
            }
        }
    }

    impl OpportunitySvmProgramSwap {
        pub fn default_test_with_user_wallet_address(user_wallet_address: Pubkey) -> Self {
            Self {
                user_wallet_address,
                platform_fee_bps: 0,
                token_program_user: spl_token::id(),
                token_program_searcher: spl_token::id(),
                fee_token: FeeToken::UserToken,
                referral_fee_bps: 10,
                user_mint_user_balance: LAMPORTS_PER_SOL,
                token_account_initialization_configs:
                    TokenAccountInitializationConfigs::searcher_payer(),
                memo: None,
                minimum_lifetime: None,
                cancellable: true,
            }
        }
    }

    struct TestOpportunities {
        pub user_token_specified:        OpportunitySvm,
        pub searcher_token_specified:    OpportunitySvm,
        pub user_token_wsol:             OpportunitySvm,
        pub searcher_token_wsol:         OpportunitySvm,
        pub with_indicative_price_taker: OpportunitySvm,
        pub with_user_payer:             OpportunitySvm,
        pub with_memo:                   OpportunitySvm,
        pub with_minimum_lifetime:       OpportunitySvm,
    }

    fn get_opportunity_service(
        chain_id: ChainId,
    ) -> (MockService<ChainTypeSvm>, TestOpportunities) {
        let mut opportunity_service = MockService::<ChainTypeSvm>::default();
        let now = OffsetDateTime::now_utc();
        let router = Pubkey::new_unique();
        let user_wallet_address = Pubkey::new_unique();

        let user_token_address = Pubkey::new_unique();
        let searcher_token_address = Pubkey::new_unique();
        let amount = 100;

        let tokens_user_specified = QuoteTokens::UserTokenSpecified {
            user_token:     TokenAmountSvm {
                token: user_token_address,
                amount,
            },
            searcher_token: searcher_token_address,
        };
        let tokens_searcher_specified = QuoteTokens::SearcherTokenSpecified {
            searcher_token: TokenAmountSvm {
                token: searcher_token_address,
                amount,
            },
            user_token:     user_token_address,
        };
        let tokens_user_wsol = QuoteTokens::UserTokenSpecified {
            user_token:     TokenAmountSvm {
                token: spl_token::native_mint::id(),
                amount,
            },
            searcher_token: searcher_token_address,
        };
        let tokens_searcher_wsol = QuoteTokens::UserTokenSpecified {
            user_token:     TokenAmountSvm {
                token: user_token_address,
                amount,
            },
            searcher_token: spl_token::native_mint::id(),
        };
        let referral_fee_bps = 10;

        let router_token_account = get_associated_token_address_with_program_id(
            &router,
            &user_token_address,
            &spl_token::id(),
        );
        let router_token_account_wsol = get_associated_token_address_with_program_id(
            &router,
            &spl_token::native_mint::id(),
            &spl_token::id(),
        );

        let permission_account_user_token_specified = get_quote_virtual_permission_account(
            &tokens_user_specified,
            &user_wallet_address,
            &router_token_account,
            referral_fee_bps,
        );
        let permission_account_searcher_token_specified = get_quote_virtual_permission_account(
            &tokens_searcher_specified,
            &user_wallet_address,
            &router_token_account,
            referral_fee_bps,
        );
        let permission_account_user_token_wsol = get_quote_virtual_permission_account(
            &tokens_user_wsol,
            &user_wallet_address,
            &router_token_account_wsol,
            referral_fee_bps,
        );
        let permission_account_searcher_token_wsol = get_quote_virtual_permission_account(
            &tokens_searcher_wsol,
            &user_wallet_address,
            &router_token_account,
            referral_fee_bps,
        );

        let opp_user_token_specified = OpportunitySvm {
            core_fields: OpportunityCoreFields::<TokenAmountSvm> {
                id:             Uuid::new_v4(),
                permission_key: OpportunitySvm::get_permission_key(
                    BidPaymentInstructionType::Swap,
                    router,
                    permission_account_user_token_specified,
                ),
                chain_id:       chain_id.clone(),
                sell_tokens:    vec![TokenAmountSvm {
                    token:  searcher_token_address,
                    amount: 0,
                }],
                buy_tokens:     vec![TokenAmountSvm {
                    token: user_token_address,
                    amount,
                }],
                creation_time:  now,
                refresh_time:   now,
            },
            router,
            permission_account: permission_account_user_token_specified,
<<<<<<< HEAD
            program: OpportunitySvmProgram::Swap(
                OpportunitySvmProgramSwap::default_test_with_user_wallet_address(
                    user_wallet_address,
                ),
            ),
=======
            program: OpportunitySvmProgram::Swap(OpportunitySvmProgramSwap {
                user_wallet_address,
                platform_fee_bps: 0,
                token_program_user: spl_token::id(),
                token_program_searcher: spl_token::id(),
                fee_token: fee_token.clone(),
                referral_fee_bps,
                user_mint_user_balance: LAMPORTS_PER_SOL,
                token_account_initialization_configs:
                    TokenAccountInitializationConfigs::searcher_payer(),
                memo: None,
                minimum_lifetime: None,
                minimum_deadline: get_current_time_rounded_with_offset(
                    BID_MINIMUM_LIFE_TIME_SVM_OTHER,
                ),
            }),
>>>>>>> 06fcb84d
        };

        let opp_searcher_token_specified = OpportunitySvm {
            core_fields: OpportunityCoreFields::<TokenAmountSvm> {
                id:             Uuid::new_v4(),
                permission_key: OpportunitySvm::get_permission_key(
                    BidPaymentInstructionType::Swap,
                    router,
                    permission_account_searcher_token_specified,
                ),
                chain_id:       chain_id.clone(),
                sell_tokens:    vec![TokenAmountSvm {
                    token: searcher_token_address,
                    amount,
                }],
                buy_tokens:     vec![TokenAmountSvm {
                    token:  user_token_address,
                    amount: 0,
                }],
                creation_time:  now,
                refresh_time:   now,
            },
            router,
            permission_account: permission_account_searcher_token_specified,
<<<<<<< HEAD
            program: OpportunitySvmProgram::Swap(
                OpportunitySvmProgramSwap::default_test_with_user_wallet_address(
                    user_wallet_address,
                ),
            ),
=======
            program: OpportunitySvmProgram::Swap(OpportunitySvmProgramSwap {
                user_wallet_address,
                platform_fee_bps: 0,
                token_program_user: spl_token::id(),
                token_program_searcher: spl_token::id(),
                fee_token: fee_token.clone(),
                referral_fee_bps,
                user_mint_user_balance: LAMPORTS_PER_SOL,
                token_account_initialization_configs:
                    TokenAccountInitializationConfigs::searcher_payer(),
                memo: None,
                minimum_lifetime: None,
                minimum_deadline: get_current_time_rounded_with_offset(
                    BID_MINIMUM_LIFE_TIME_SVM_OTHER,
                ),
            }),
>>>>>>> 06fcb84d
        };

        let opp_user_token_wsol = OpportunitySvm {
            core_fields: OpportunityCoreFields::<TokenAmountSvm> {
                id:             Uuid::new_v4(),
                permission_key: OpportunitySvm::get_permission_key(
                    BidPaymentInstructionType::Swap,
                    router,
                    permission_account_user_token_wsol,
                ),
                chain_id:       chain_id.clone(),
                sell_tokens:    vec![TokenAmountSvm {
                    token:  searcher_token_address,
                    amount: 0,
                }],
                buy_tokens:     vec![TokenAmountSvm {
                    token: spl_token::native_mint::id(),
                    amount,
                }],
                creation_time:  now,
                refresh_time:   now,
            },
            router,
            permission_account: permission_account_user_token_wsol,
<<<<<<< HEAD
            program: OpportunitySvmProgram::Swap(
                OpportunitySvmProgramSwap::default_test_with_user_wallet_address(
                    user_wallet_address,
                ),
            ),
=======
            program: OpportunitySvmProgram::Swap(OpportunitySvmProgramSwap {
                user_wallet_address,
                platform_fee_bps: 0,
                token_program_user: spl_token::id(),
                token_program_searcher: spl_token::id(),
                fee_token: fee_token.clone(),
                referral_fee_bps,
                user_mint_user_balance: LAMPORTS_PER_SOL,
                token_account_initialization_configs: TokenAccountInitializationConfigs {
                    user_ata_mint_user: TokenAccountInitializationConfig::SearcherPayer,
                    ..TokenAccountInitializationConfigs::searcher_payer()
                },
                memo: None,
                minimum_lifetime: None,
                minimum_deadline: get_current_time_rounded_with_offset(
                    BID_MINIMUM_LIFE_TIME_SVM_OTHER,
                ),
            }),
>>>>>>> 06fcb84d
        };

        let opp_searcher_token_wsol = OpportunitySvm {
            core_fields: OpportunityCoreFields::<TokenAmountSvm> {
                id:             Uuid::new_v4(),
                permission_key: OpportunitySvm::get_permission_key(
                    BidPaymentInstructionType::Swap,
                    router,
                    permission_account_searcher_token_wsol,
                ),
                chain_id:       chain_id.clone(),
                sell_tokens:    vec![TokenAmountSvm {
                    token:  spl_token::native_mint::id(),
                    amount: 0,
                }],
                buy_tokens:     vec![TokenAmountSvm {
                    token: user_token_address,
                    amount,
                }],
                creation_time:  now,
                refresh_time:   now,
            },
            router,
            permission_account: permission_account_searcher_token_wsol,
<<<<<<< HEAD
            program: OpportunitySvmProgram::Swap(
                OpportunitySvmProgramSwap::default_test_with_user_wallet_address(
                    user_wallet_address,
                ),
            ),
=======
            program: OpportunitySvmProgram::Swap(OpportunitySvmProgramSwap {
                user_wallet_address,
                platform_fee_bps: 0,
                token_program_user: spl_token::id(),
                token_program_searcher: spl_token::id(),
                fee_token: fee_token.clone(),
                referral_fee_bps,
                user_mint_user_balance: LAMPORTS_PER_SOL,
                token_account_initialization_configs:
                    TokenAccountInitializationConfigs::searcher_payer(),
                memo: None,
                minimum_lifetime: None,
                minimum_deadline: get_current_time_rounded_with_offset(
                    BID_MINIMUM_LIFE_TIME_SVM_OTHER,
                ),
            }),
>>>>>>> 06fcb84d
        };

        let indicative_price_taker = generate_indicative_price_taker();
        let permission_account_indicative_price_taker = get_quote_virtual_permission_account(
            &tokens_user_specified,
            &indicative_price_taker,
            &router_token_account,
            referral_fee_bps,
        );

        let opp_with_indicative_price_taker = OpportunitySvm {
            core_fields: OpportunityCoreFields::<TokenAmountSvm> {
                id:             Uuid::new_v4(),
                permission_key: OpportunitySvm::get_permission_key(
                    BidPaymentInstructionType::Swap,
                    router,
                    permission_account_indicative_price_taker,
                ),
                chain_id:       chain_id.clone(),
                sell_tokens:    vec![TokenAmountSvm {
                    token:  searcher_token_address,
                    amount: 0,
                }],
                buy_tokens:     vec![TokenAmountSvm {
                    token: user_token_address,
                    amount,
                }],
                creation_time:  now,
                refresh_time:   now,
            },
            router,
            permission_account: permission_account_indicative_price_taker,
<<<<<<< HEAD
            program: OpportunitySvmProgram::Swap(
                OpportunitySvmProgramSwap::default_test_with_user_wallet_address(
                    indicative_price_taker,
                ),
            ),
=======
            program: OpportunitySvmProgram::Swap(OpportunitySvmProgramSwap {
                user_wallet_address: indicative_price_taker,
                platform_fee_bps: 0,
                token_program_user: spl_token::id(),
                token_program_searcher: spl_token::id(),
                fee_token: fee_token.clone(),
                referral_fee_bps,
                user_mint_user_balance: LAMPORTS_PER_SOL,
                token_account_initialization_configs:
                    TokenAccountInitializationConfigs::searcher_payer(),
                memo: None,
                minimum_lifetime: None,
                minimum_deadline: get_current_time_rounded_with_offset(
                    BID_MINIMUM_LIFE_TIME_SVM_OTHER,
                ),
            }),
>>>>>>> 06fcb84d
        };


        let opp_with_user_payer = OpportunitySvm {
            core_fields: OpportunityCoreFields::<TokenAmountSvm> {
                id:             Uuid::new_v4(),
                permission_key: OpportunitySvm::get_permission_key(
                    BidPaymentInstructionType::Swap,
                    router,
                    permission_account_user_token_specified,
                ),
                chain_id:       chain_id.clone(),
                sell_tokens:    vec![TokenAmountSvm {
                    token:  searcher_token_address,
                    amount: 0,
                }],
                buy_tokens:     vec![TokenAmountSvm {
                    token: user_token_address,
                    amount,
                }],
                creation_time:  now,
                refresh_time:   now,
            },
            router,
            permission_account: permission_account_user_token_specified,
            program: OpportunitySvmProgram::Swap(OpportunitySvmProgramSwap {
                token_account_initialization_configs: TokenAccountInitializationConfigs {
                    user_ata_mint_user: TokenAccountInitializationConfig::UserPayer,
                    user_ata_mint_searcher: TokenAccountInitializationConfig::UserPayer,
                    ..TokenAccountInitializationConfigs::searcher_payer()
                },
<<<<<<< HEAD
                ..OpportunitySvmProgramSwap::default_test_with_user_wallet_address(
                    user_wallet_address,
                )
=======
                memo: None,
                minimum_lifetime: None,
                minimum_deadline: get_current_time_rounded_with_offset(
                    BID_MINIMUM_LIFE_TIME_SVM_OTHER,
                ),
>>>>>>> 06fcb84d
            }),
        };

        let opp_with_memo = OpportunitySvm {
            core_fields: OpportunityCoreFields::<TokenAmountSvm> {
                id:             Uuid::new_v4(),
                permission_key: OpportunitySvm::get_permission_key(
                    BidPaymentInstructionType::Swap,
                    router,
                    permission_account_user_token_specified,
                ),
                chain_id:       chain_id.clone(),
                sell_tokens:    vec![TokenAmountSvm {
                    token:  searcher_token_address,
                    amount: 0,
                }],
                buy_tokens:     vec![TokenAmountSvm {
                    token: user_token_address,
                    amount,
                }],
                creation_time:  now,
                refresh_time:   now,
            },
            router,
            permission_account: permission_account_user_token_specified,
            program: OpportunitySvmProgram::Swap(OpportunitySvmProgramSwap {
                memo: Some("memo".to_string()),
<<<<<<< HEAD
                ..OpportunitySvmProgramSwap::default_test_with_user_wallet_address(
                    user_wallet_address,
                )
=======
                minimum_lifetime: None,
                minimum_deadline: get_current_time_rounded_with_offset(
                    BID_MINIMUM_LIFE_TIME_SVM_OTHER,
                ),
>>>>>>> 06fcb84d
            }),
        };

        let opp_with_minimum_lifetime = OpportunitySvm {
            core_fields: OpportunityCoreFields::<TokenAmountSvm> {
                id: Uuid::new_v4(),
                permission_key: OpportunitySvm::get_permission_key(
                    BidPaymentInstructionType::Swap,
                    router,
                    permission_account_user_token_specified,
                ),
                chain_id,
                sell_tokens: vec![TokenAmountSvm {
                    token:  searcher_token_address,
                    amount: 0,
                }],
                buy_tokens: vec![TokenAmountSvm {
                    token: user_token_address,
                    amount,
                }],
                creation_time: now,
                refresh_time: now,
            },
            router,
            permission_account: permission_account_user_token_specified,
            program: OpportunitySvmProgram::Swap(OpportunitySvmProgramSwap {
                minimum_lifetime: Some(20),
<<<<<<< HEAD
                ..OpportunitySvmProgramSwap::default_test_with_user_wallet_address(
                    user_wallet_address,
                )
=======
                minimum_deadline: get_current_time_rounded_with_offset(
                    std::time::Duration::from_secs(20),
                ),
>>>>>>> 06fcb84d
            }),
        };

        let opps = vec![
            opp_user_token_specified.clone(),
            opp_searcher_token_specified.clone(),
            opp_user_token_wsol.clone(),
            opp_searcher_token_wsol.clone(),
            opp_with_indicative_price_taker.clone(),
            opp_with_user_payer.clone(),
            opp_with_memo.clone(),
            opp_with_minimum_lifetime.clone(),
        ];
        let opps_cloned = opps.clone();

        opportunity_service
            .expect_get_live_opportunities()
            .returning(move |input| {
                opps.iter()
                    .filter(|opp| {
                        opp.chain_id == input.key.0 && opp.core_fields.permission_key == input.key.1
                    })
                    .cloned()
                    .collect()
            });
        opportunity_service
            .expect_get_live_opportunity_by_id()
            .returning(move |input| {
                opps_cloned
                    .iter()
                    .find(|opp| opp.core_fields.id == input.opportunity_id)
                    .cloned()
            });

        (
            opportunity_service,
            TestOpportunities {
                user_token_specified:        opp_user_token_specified,
                searcher_token_specified:    opp_searcher_token_specified,
                user_token_wsol:             opp_user_token_wsol,
                searcher_token_wsol:         opp_searcher_token_wsol,
                with_indicative_price_taker: opp_with_indicative_price_taker,
                with_user_payer:             opp_with_user_payer,
                with_memo:                   opp_with_memo,
                with_minimum_lifetime:       opp_with_minimum_lifetime,
            },
        )
    }

    fn get_service(mock_simulation: bool) -> (super::Service<Svm>, TestOpportunities) {
        let chain_id = "solana".to_string();
        let mut rpc_client = MockRpcClient::default();
        if mock_simulation {
            rpc_client.expect_send().returning(|_, _| {
                Ok(serde_json::json!({
                    "context": { "slot": 1 },
                    "value": {
                        "err": null,
                        "accounts": null,
                        "logs": [],
                        "returnData": {
                            "data": ["", "base64"],
                            "programId": "11111111111111111111111111111111",
                        },
                        "unitsConsumed": 0
                    }
                }))
            });
        }

        let broadcaster_client = MockRpcClient::default();
        let (opportunity_service, opportunities) = get_opportunity_service(chain_id.clone());
        let db = MockDatabase::<Svm>::default();
        let service = super::Service::new_with_mocks_svm(
            chain_id.clone(),
            db,
            opportunity_service,
            rpc_client,
            broadcaster_client,
        );

        (service, opportunities)
    }

    fn get_opportunity_params(
        opportunity: OpportunitySvm,
    ) -> opportunity_api::OpportunityParamsSvm {
        let api_opportunity: opportunity_api::Opportunity = opportunity.into();
        match api_opportunity {
            opportunity_api::Opportunity::Svm(opportunity_svm) => opportunity_svm.params,
            _ => panic!("Expected Svm opportunity"),
        }
    }

    struct SwapParams {
        user_wallet_address: Pubkey,
        router_account:      Pubkey,
        permission_account:  Pubkey,
        minimum_deadline:    i64,
    }

    fn get_opportunity_swap_params(opportunity: OpportunitySvm) -> SwapParams {
        let opportunity_params = get_opportunity_params(opportunity);
        let opportunity_api::OpportunityParamsSvm::V1(opportunity_params) = opportunity_params;
        match opportunity_params.program {
            opportunity_api::OpportunityParamsV1ProgramSvm::Swap {
                user_wallet_address,
                router_account,
                permission_account,
                minimum_deadline,
                ..
            } => SwapParams {
                user_wallet_address,
                router_account,
                permission_account,
                minimum_deadline,
            },
            _ => panic!("Expected swap program"),
        }
    }

    async fn get_verify_bid_result(
        service: Service<Svm>,
        searcher: Keypair,
        instructions: Vec<Instruction>,
        opportunity: OpportunitySvm,
    ) -> Result<VerificationResult<Svm>, RestError> {
        let mut transaction = Transaction::new_with_payer(&instructions, Some(&searcher.pubkey()));
        transaction.partial_sign(&[searcher], Hash::default());
        let bid_create = BidCreate::<Svm> {
            chain_id:        service.config.chain_id.clone(),
            initiation_time: OffsetDateTime::now_utc(),
            profile:         None,
            chain_data:      BidChainDataCreateSvm::Swap(BidChainDataSwapCreateSvm {
                opportunity_id: opportunity.core_fields.id,
                transaction:    transaction.into(),
            }),
        };
        service
            .verify_bid(super::VerifyBidInput { bid_create })
            .await
    }

    #[tokio::test]
    async fn test_verify_bid() {
        let (service, opportunities) = get_service(true);

        let opportunity = opportunities.user_token_specified.clone();
        let bid_amount = 1;
        let searcher = Keypair::new();
        let instruction = svm::Svm::get_swap_instruction(GetSwapInstructionParams {
            searcher: searcher.pubkey(),
            opportunity_params: get_opportunity_params(opportunity.clone()),
            bid_amount,
            deadline: (OffsetDateTime::now_utc() + Duration::minutes(1)).unix_timestamp(),
            fee_receiver_relayer: Pubkey::new_unique(),
            relayer_signer: service.config.chain_config.express_relay.relayer.pubkey(),
        })
        .unwrap();
        let mut transaction = Transaction::new_with_payer(&[instruction], Some(&searcher.pubkey()));
        transaction.partial_sign(&[searcher], Hash::default());

        let bid_create = BidCreate::<Svm> {
            chain_id:        service.config.chain_id.clone(),
            initiation_time: OffsetDateTime::now_utc(),
            profile:         None,
            chain_data:      BidChainDataCreateSvm::Swap(BidChainDataSwapCreateSvm {
                opportunity_id: opportunity.core_fields.id,
                transaction:    transaction.clone().into(),
            }),
        };

        let result = service
            .verify_bid(super::VerifyBidInput { bid_create })
            .await
            .unwrap();
        let swap_params = get_opportunity_swap_params(opportunity.clone());
        assert_eq!(
            result.0,
            BidChainDataSvm {
                transaction:                  transaction.into(),
                permission_account:           swap_params.permission_account,
                router:                       swap_params.router_account,
                bid_payment_instruction_type: BidPaymentInstructionType::Swap,
            }
        );
        assert_eq!(result.1, bid_amount);
    }

    #[tokio::test]
    async fn test_verify_bid_with_relayer_fee_payer() {
        let (service, opportunities) = get_service(true);

        let opportunity = opportunities.user_token_specified.clone();
        let bid_amount = 1;
        let searcher = Keypair::new();
        let instruction = svm::Svm::get_swap_instruction(GetSwapInstructionParams {
            searcher: searcher.pubkey(),
            opportunity_params: get_opportunity_params(opportunity.clone()),
            bid_amount,
            deadline: (OffsetDateTime::now_utc() + Duration::minutes(1)).unix_timestamp(),
            fee_receiver_relayer: Pubkey::new_unique(),
            relayer_signer: service.config.chain_config.express_relay.relayer.pubkey(),
        })
        .unwrap();
        let mut transaction = Transaction::new_with_payer(
            &[instruction],
            Some(&service.config.chain_config.express_relay.relayer.pubkey()),
        ); // <- relayer signer is the fee payer
        transaction.partial_sign(&[searcher], Hash::default());

        let bid_create = BidCreate::<Svm> {
            chain_id:        service.config.chain_id.clone(),
            initiation_time: OffsetDateTime::now_utc(),
            profile:         None,
            chain_data:      BidChainDataCreateSvm::Swap(BidChainDataSwapCreateSvm {
                opportunity_id: opportunity.core_fields.id,
                transaction:    transaction.clone().into(),
            }),
        };

        let result = service
            .verify_bid(super::VerifyBidInput { bid_create })
            .await
            .unwrap_err();
        assert_eq!(
            result,
            RestError::InvalidFirstSigner("Fee payer should not be relayer signer".to_string()),
        );
    }


    #[tokio::test]
    async fn test_verify_bid_indicative_price_taker_skip_simulation() {
        let (service, opportunities) = get_service(false); // don't mock simulation

        let opportunity = opportunities.with_indicative_price_taker.clone();
        let bid_amount = 1;
        let searcher = Keypair::new();
        let instruction = svm::Svm::get_swap_instruction(GetSwapInstructionParams {
            searcher: searcher.pubkey(),
            opportunity_params: get_opportunity_params(opportunity.clone()),
            bid_amount,
            deadline: (OffsetDateTime::now_utc() + Duration::minutes(1)).unix_timestamp(),
            fee_receiver_relayer: Pubkey::new_unique(),
            relayer_signer: service.config.chain_config.express_relay.relayer.pubkey(),
        })
        .unwrap();
        let mut transaction = Transaction::new_with_payer(&[instruction], Some(&searcher.pubkey()));
        transaction.partial_sign(&[searcher], Hash::default());

        let bid_create = BidCreate::<Svm> {
            chain_id:        service.config.chain_id.clone(),
            initiation_time: OffsetDateTime::now_utc(),
            profile:         None,
            chain_data:      BidChainDataCreateSvm::Swap(BidChainDataSwapCreateSvm {
                opportunity_id: opportunity.core_fields.id,
                transaction:    transaction.clone().into(),
            }),
        };

        let result = service
            .verify_bid(super::VerifyBidInput { bid_create })
            .await
            .unwrap();
        let swap_params = get_opportunity_swap_params(opportunity.clone());
        assert_eq!(
            result.0,
            BidChainDataSvm {
                transaction:                  transaction.into(),
                permission_account:           swap_params.permission_account,
                router:                       swap_params.router_account,
                bid_payment_instruction_type: BidPaymentInstructionType::Swap,
            }
        );
        assert_eq!(result.1, bid_amount);
    }

    #[tokio::test]
    async fn test_verify_bid_when_multiple_compute_unit_price_instructions() {
        let (service, opportunities) = get_service(true);
        let searcher = Keypair::new();
        let instruction = compute_budget::ComputeBudgetInstruction::set_compute_unit_price(1);
        let result = get_verify_bid_result(
            service,
            searcher,
            vec![instruction.clone(), instruction],
            opportunities.user_token_specified.clone(),
        )
        .await;
        assert_eq!(
            result.unwrap_err(),
            RestError::MultipleSetComputeUnitPriceInstructions,
        );
    }

    #[tokio::test]
    async fn test_verify_bid_when_no_compute_unit_price_instructions() {
        let (service, opportunities) = get_service(true);
        let searcher = Keypair::new();
        let minimum_budget = 10;
        service
            .repo
            .add_recent_prioritization_fee(minimum_budget)
            .await;
        let result = get_verify_bid_result(
            service,
            searcher,
            vec![],
            opportunities.user_token_specified.clone(),
        )
        .await;
        assert_eq!(
            result.unwrap_err(),
            RestError::SetComputeUnitPriceInstructionNotFound(minimum_budget),
        );
    }

    #[tokio::test]
    async fn test_verify_bid_when_compute_budget_is_low() {
        let (service, opportunities) = get_service(true);
        let searcher = Keypair::new();
        let minimum_budget = 10;
        let instruction =
            compute_budget::ComputeBudgetInstruction::set_compute_unit_price(minimum_budget - 1);
        service
            .repo
            .add_recent_prioritization_fee(minimum_budget)
            .await;
        let result = get_verify_bid_result(
            service,
            searcher,
            vec![instruction],
            opportunities.user_token_specified.clone(),
        )
        .await;
        assert_eq!(
            result.unwrap_err(),
            RestError::LowComputeUnitPrice(minimum_budget),
        );
    }

    #[tokio::test]
    async fn test_verify_bid_when_transaction_exceeds_size_limit() {
        let (service, opportunities) = get_service(true);
        let searcher = Keypair::new();
        let mut instructions = Vec::new();
        let opportunity = opportunities.user_token_specified.clone();
        let swap_params = get_opportunity_swap_params(opportunity.clone());
        for _ in 0..61 {
            // Adjust number to exceed limit
            let transfer_instruction = system_instruction::transfer(
                &searcher.pubkey(),
                &swap_params.user_wallet_address,
                100,
            );
            instructions.push(transfer_instruction);
        }
        let result =
            get_verify_bid_result(service, searcher, instructions, opportunity.clone()).await;
        assert_eq!(
            result.unwrap_err(),
            RestError::TransactionSizeTooLarge(1235, PACKET_DATA_SIZE)
        );
    }

    #[tokio::test]
    async fn test_verify_bid_when_opportunity_not_found() {
        let (service, opportunities) = get_service(true);
        let searcher = Keypair::new();
        let mut opportunity = opportunities.user_token_specified.clone();
        opportunity.core_fields.id = Uuid::new_v4();
        let result = get_verify_bid_result(service, searcher, vec![], opportunity).await;
        assert_eq!(result.unwrap_err(), RestError::SwapOpportunityNotFound);
    }

    #[tokio::test]
    async fn test_verify_bid_when_unsupported_system_program_instruction() {
        let (service, opportunities) = get_service(true);
        let instructions = vec![
            system_instruction::advance_nonce_account(&Pubkey::new_unique(), &Pubkey::new_unique()),
            system_instruction::create_account(
                &Pubkey::new_unique(),
                &Pubkey::new_unique(),
                0,
                0,
                &Pubkey::new_unique(),
            ),
            system_instruction::allocate(&Pubkey::new_unique(), 0),
            system_instruction::assign(&Pubkey::new_unique(), &Pubkey::new_unique()),
            system_instruction::create_account_with_seed(
                &Pubkey::new_unique(),
                &Pubkey::new_unique(),
                &Pubkey::new_unique(),
                "",
                0,
                0,
                &Pubkey::new_unique(),
            ),
        ];
        for instruction in instructions.into_iter() {
            let searcher = Keypair::new();
            let result = get_verify_bid_result(
                service.clone(),
                searcher,
                vec![instruction],
                opportunities.user_token_specified.clone(),
            )
            .await;
            assert_eq!(
                result.unwrap_err(),
                RestError::InvalidInstruction(
                    Some(0),
                    InstructionError::UnsupportedSystemProgramInstruction
                )
            );
        }
    }

    #[tokio::test]
    async fn test_verify_bid_when_unsupported_token_instruction() {
        let (service, opportunities) = get_service(true);
        let instructions = vec![
            spl_token::instruction::initialize_account(
                &spl_token::id(),
                &Pubkey::new_unique(),
                &Pubkey::new_unique(),
                &Pubkey::new_unique(),
            )
            .unwrap(),
            spl_token::instruction::initialize_account2(
                &spl_token::id(),
                &Pubkey::new_unique(),
                &Pubkey::new_unique(),
                &Pubkey::new_unique(),
            )
            .unwrap(),
            spl_token::instruction::initialize_account3(
                &spl_token::id(),
                &Pubkey::new_unique(),
                &Pubkey::new_unique(),
                &Pubkey::new_unique(),
            )
            .unwrap(),
            spl_token::instruction::initialize_mint(
                &spl_token::id(),
                &Pubkey::new_unique(),
                &Pubkey::new_unique(),
                None,
                0,
            )
            .unwrap(),
            spl_token::instruction::initialize_mint2(
                &spl_token::id(),
                &Pubkey::new_unique(),
                &Pubkey::new_unique(),
                None,
                0,
            )
            .unwrap(),
            spl_token::instruction::transfer(
                &spl_token::id(),
                &Pubkey::new_unique(),
                &Pubkey::new_unique(),
                &Pubkey::new_unique(),
                &[],
                0,
            )
            .unwrap(),
            spl_token::instruction::approve(
                &spl_token::id(),
                &Pubkey::new_unique(),
                &Pubkey::new_unique(),
                &Pubkey::new_unique(),
                &[],
                0,
            )
            .unwrap(),
            spl_token::instruction::revoke(
                &spl_token::id(),
                &Pubkey::new_unique(),
                &Pubkey::new_unique(),
                &[],
            )
            .unwrap(),
            spl_token::instruction::set_authority(
                &spl_token::id(),
                &Pubkey::new_unique(),
                None,
                spl_token::instruction::AuthorityType::AccountOwner,
                &Pubkey::new_unique(),
                &[],
            )
            .unwrap(),
            spl_token::instruction::mint_to(
                &spl_token::id(),
                &Pubkey::new_unique(),
                &Pubkey::new_unique(),
                &Pubkey::new_unique(),
                &[],
                0,
            )
            .unwrap(),
            spl_token::instruction::burn(
                &spl_token::id(),
                &Pubkey::new_unique(),
                &Pubkey::new_unique(),
                &Pubkey::new_unique(),
                &[],
                0,
            )
            .unwrap(),
        ];
        for instruction in instructions.into_iter() {
            let data = instruction.data.clone();
            let ix_parsed = TokenInstruction::unpack(&data).unwrap();
            let searcher = Keypair::new();
            let result = get_verify_bid_result(
                service.clone(),
                searcher,
                vec![instruction],
                opportunities.user_token_specified.clone(),
            )
            .await;
            assert_eq!(
                result.unwrap_err(),
                RestError::InvalidInstruction(
                    Some(0),
                    InstructionError::UnsupportedSplTokenInstruction(format!("{:?}", ix_parsed)),
                )
            );
        }
    }

    #[tokio::test]
    async fn test_verify_bid_when_unsupported_associated_token_account_instruction() {
        let (service, opportunities) = get_service(true);
        let instructions = vec![recover_nested(
            &Pubkey::new_unique(),
            &Pubkey::new_unique(),
            &Pubkey::new_unique(),
            &spl_token::id(),
        )];
        for instruction in instructions.into_iter() {
            let data = instruction.data.clone();
            let ix_parsed = AssociatedTokenAccountInstruction::try_from_slice(&data)
                .map_err(|e| {
                    InstructionError::InvalidAssociatedTokenAccountInstruction(e.to_string())
                })
                .unwrap();
            let searcher = Keypair::new();
            let result = get_verify_bid_result(
                service.clone(),
                searcher,
                vec![instruction],
                opportunities.user_token_specified.clone(),
            )
            .await;
            assert_eq!(
                result.unwrap_err(),
                RestError::InvalidInstruction(
                    Some(0),
                    InstructionError::UnsupportedAssociatedTokenAccountInstruction(ix_parsed),
                )
            );
        }
    }

    #[tokio::test]
    async fn test_verify_bid_when_unsupported_program() {
        let (service, opportunities) = get_service(true);
        let program_id = Pubkey::new_unique();
        let instructions = vec![Instruction::new_with_bincode(program_id, &"", vec![])];
        for instruction in instructions.into_iter() {
            let searcher = Keypair::new();
            let result = get_verify_bid_result(
                service.clone(),
                searcher,
                vec![instruction],
                opportunities.user_token_specified.clone(),
            )
            .await;
            assert_eq!(
                result.unwrap_err(),
                RestError::InvalidInstruction(
                    Some(0),
                    InstructionError::UnsupportedProgram(program_id)
                )
            );
        }
    }

    #[tokio::test]
    async fn test_verify_bid_when_multiple_express_relay_instructions() {
        let (service, opportunities) = get_service(true);
        let searcher = Keypair::new();
        let opportunity = opportunities.user_token_specified.clone();
        let swap_instruction = svm::Svm::get_swap_instruction(GetSwapInstructionParams {
            searcher:             searcher.pubkey(),
            opportunity_params:   get_opportunity_params(opportunity.clone()),
            bid_amount:           1,
            deadline:             (OffsetDateTime::now_utc() + Duration::minutes(1))
                .unix_timestamp(),
            fee_receiver_relayer: Pubkey::new_unique(),
            relayer_signer:       service.config.chain_config.express_relay.relayer.pubkey(),
        })
        .unwrap();
        let submit_bid_instruction =
            svm::Svm::get_submit_bid_instruction(GetSubmitBidInstructionParams {
                chain_id:             service.config.chain_id.clone(),
                amount:               1,
                deadline:             (OffsetDateTime::now_utc() + Duration::minutes(1))
                    .unix_timestamp(),
                searcher:             searcher.pubkey(),
                permission:           Pubkey::new_unique(),
                router:               Pubkey::new_unique(),
                relayer_signer:       service.config.chain_config.express_relay.relayer.pubkey(),
                fee_receiver_relayer: Pubkey::new_unique(),
            })
            .unwrap();
        let result = get_verify_bid_result(
            service,
            searcher,
            vec![swap_instruction, submit_bid_instruction],
            opportunity.clone(),
        )
        .await;
        assert_eq!(
            result.unwrap_err(),
            RestError::InvalidExpressRelayInstructionCount(2),
        );
    }

    #[tokio::test]
    async fn test_verify_bid_when_no_express_relay_instructions() {
        let (service, opportunities) = get_service(true);
        let searcher = Keypair::new();
        let result = get_verify_bid_result(
            service,
            searcher,
            vec![],
            opportunities.user_token_specified.clone(),
        )
        .await;
        assert_eq!(
            result.unwrap_err(),
            RestError::InvalidExpressRelayInstructionCount(0),
        );
    }

    #[tokio::test]
    async fn test_verify_bid_when_invalid_user_wallet_address() {
        let (service, opportunities) = get_service(true);
        let searcher = Keypair::new();
        let mut opportunity = opportunities.user_token_specified.clone();
        let mut program = match opportunity.program {
            OpportunitySvmProgram::Swap(program) => program,
            _ => panic!("Expected swap program"),
        };
        let expected = program.user_wallet_address;
        program.user_wallet_address = Pubkey::new_unique();
        let found = program.user_wallet_address;
        opportunity.program = OpportunitySvmProgram::Swap(program);
        let swap_instruction = svm::Svm::get_swap_instruction(GetSwapInstructionParams {
            searcher:             searcher.pubkey(),
            opportunity_params:   get_opportunity_params(opportunity.clone()),
            bid_amount:           1,
            deadline:             (OffsetDateTime::now_utc() + Duration::minutes(1))
                .unix_timestamp(),
            fee_receiver_relayer: Pubkey::new_unique(),
            relayer_signer:       service.config.chain_config.express_relay.relayer.pubkey(),
        })
        .unwrap();
        let result =
            get_verify_bid_result(service, searcher, vec![swap_instruction], opportunity).await;
        assert_eq!(
            result.unwrap_err(),
            RestError::InvalidSwapInstruction(SwapInstructionError::UserWalletAddress {
                expected,
                found
            })
        );
    }

    #[tokio::test]
    async fn test_verify_bid_when_invalid_mint_searcher() {
        let (service, opportunities) = get_service(true);
        let searcher = Keypair::new();
        let mut opportunity = opportunities.user_token_specified.clone();
        let expected = opportunity.core_fields.sell_tokens[0].token;
        opportunity.core_fields.sell_tokens[0].token = Pubkey::new_unique();
        let found = opportunity.core_fields.sell_tokens[0].token;
        let swap_instruction = svm::Svm::get_swap_instruction(GetSwapInstructionParams {
            searcher:             searcher.pubkey(),
            opportunity_params:   get_opportunity_params(opportunity.clone()),
            bid_amount:           1,
            deadline:             (OffsetDateTime::now_utc() + Duration::minutes(1))
                .unix_timestamp(),
            fee_receiver_relayer: Pubkey::new_unique(),
            relayer_signer:       service.config.chain_config.express_relay.relayer.pubkey(),
        })
        .unwrap();
        let result =
            get_verify_bid_result(service, searcher, vec![swap_instruction], opportunity).await;
        assert_eq!(
            result.unwrap_err(),
            RestError::InvalidSwapInstruction(SwapInstructionError::MintSearcher {
                expected,
                found
            })
        );
    }

    #[tokio::test]
    async fn test_verify_bid_when_invalid_mint_user() {
        let (service, opportunities) = get_service(true);
        let searcher = Keypair::new();
        let mut opportunity = opportunities.user_token_specified.clone();
        let expected = opportunity.core_fields.buy_tokens[0].token;
        opportunity.core_fields.buy_tokens[0].token = Pubkey::new_unique();
        let found = opportunity.core_fields.buy_tokens[0].token;
        let swap_instruction = svm::Svm::get_swap_instruction(GetSwapInstructionParams {
            searcher:             searcher.pubkey(),
            opportunity_params:   get_opportunity_params(opportunity.clone()),
            bid_amount:           1,
            deadline:             (OffsetDateTime::now_utc() + Duration::minutes(1))
                .unix_timestamp(),
            fee_receiver_relayer: Pubkey::new_unique(),
            relayer_signer:       service.config.chain_config.express_relay.relayer.pubkey(),
        })
        .unwrap();
        let result =
            get_verify_bid_result(service, searcher, vec![swap_instruction], opportunity).await;
        assert_eq!(
            result.unwrap_err(),
            RestError::InvalidSwapInstruction(SwapInstructionError::MintUser { expected, found })
        );
    }

    #[tokio::test]
    async fn test_verify_bid_when_invalid_token_program_searcher() {
        let (service, opportunities) = get_service(true);
        let searcher = Keypair::new();
        let mut opportunity = opportunities.user_token_specified.clone();
        let mut program = match opportunity.program {
            OpportunitySvmProgram::Swap(program) => program,
            _ => panic!("Expected swap program"),
        };
        let expected = program.token_program_searcher;
        program.token_program_searcher = Pubkey::new_unique();
        let found = program.token_program_searcher;
        opportunity.program = OpportunitySvmProgram::Swap(program);
        let swap_instruction = svm::Svm::get_swap_instruction(GetSwapInstructionParams {
            searcher:             searcher.pubkey(),
            opportunity_params:   get_opportunity_params(opportunity.clone()),
            bid_amount:           1,
            deadline:             (OffsetDateTime::now_utc() + Duration::minutes(1))
                .unix_timestamp(),
            fee_receiver_relayer: Pubkey::new_unique(),
            relayer_signer:       service.config.chain_config.express_relay.relayer.pubkey(),
        })
        .unwrap();
        let result =
            get_verify_bid_result(service, searcher, vec![swap_instruction], opportunity).await;
        assert_eq!(
            result.unwrap_err(),
            RestError::InvalidSwapInstruction(SwapInstructionError::TokenProgramSearcher {
                expected,
                found
            })
        );
    }

    #[tokio::test]
    async fn test_verify_bid_when_invalid_token_program_user() {
        let (service, opportunities) = get_service(true);
        let searcher = Keypair::new();
        let mut opportunity = opportunities.user_token_specified.clone();
        let mut program = match opportunity.program {
            OpportunitySvmProgram::Swap(program) => program,
            _ => panic!("Expected swap program"),
        };
        let expected = program.token_program_user;
        program.token_program_user = Pubkey::new_unique();
        let found = program.token_program_user;
        opportunity.program = OpportunitySvmProgram::Swap(program);
        let swap_instruction = svm::Svm::get_swap_instruction(GetSwapInstructionParams {
            searcher:             searcher.pubkey(),
            opportunity_params:   get_opportunity_params(opportunity.clone()),
            bid_amount:           1,
            deadline:             (OffsetDateTime::now_utc() + Duration::minutes(1))
                .unix_timestamp(),
            fee_receiver_relayer: Pubkey::new_unique(),
            relayer_signer:       service.config.chain_config.express_relay.relayer.pubkey(),
        })
        .unwrap();
        let result =
            get_verify_bid_result(service, searcher, vec![swap_instruction], opportunity).await;
        assert_eq!(
            result.unwrap_err(),
            RestError::InvalidSwapInstruction(SwapInstructionError::TokenProgramUser {
                expected,
                found
            })
        );
    }

    #[tokio::test]
    async fn test_verify_bid_when_invalid_token_amount_searcher() {
        let (service, opportunities) = get_service(true);
        let searcher = Keypair::new();
        let mut opportunity = opportunities.searcher_token_specified.clone();
        let mut token = opportunity.core_fields.sell_tokens[0].clone();
        token.amount += 1;
        opportunity.core_fields.sell_tokens[0] = token.clone();
        let swap_instruction = svm::Svm::get_swap_instruction(GetSwapInstructionParams {
            searcher:             searcher.pubkey(),
            opportunity_params:   get_opportunity_params(opportunity.clone()),
            bid_amount:           1,
            deadline:             (OffsetDateTime::now_utc() + Duration::minutes(1))
                .unix_timestamp(),
            fee_receiver_relayer: Pubkey::new_unique(),
            relayer_signer:       service.config.chain_config.express_relay.relayer.pubkey(),
        })
        .unwrap();
        let result =
            get_verify_bid_result(service, searcher, vec![swap_instruction], opportunity).await;
        assert_eq!(
            result.unwrap_err(),
            RestError::InvalidSwapInstruction(SwapInstructionError::AmountSearcher {
                expected: token.amount - 1,
                found:    token.amount,
            })
        );
    }

    #[tokio::test]
    async fn test_verify_bid_when_invalid_token_amount_user() {
        let (service, opportunities) = get_service(true);
        let searcher = Keypair::new();
        let mut opportunity = opportunities.user_token_specified.clone();
        let mut token = opportunity.core_fields.buy_tokens[0].clone();
        token.amount += 1;
        opportunity.core_fields.buy_tokens[0] = token.clone();
        let swap_instruction = svm::Svm::get_swap_instruction(GetSwapInstructionParams {
            searcher:             searcher.pubkey(),
            opportunity_params:   get_opportunity_params(opportunity.clone()),
            bid_amount:           1,
            deadline:             (OffsetDateTime::now_utc() + Duration::minutes(1))
                .unix_timestamp(),
            fee_receiver_relayer: Pubkey::new_unique(),
            relayer_signer:       service.config.chain_config.express_relay.relayer.pubkey(),
        })
        .unwrap();
        let result =
            get_verify_bid_result(service, searcher, vec![swap_instruction], opportunity).await;
        assert_eq!(
            result.unwrap_err(),
            RestError::InvalidSwapInstruction(SwapInstructionError::AmountUser {
                expected: token.amount - 1,
                found:    token.amount,
            })
        );
    }

    #[tokio::test]
    async fn test_verify_bid_when_invalid_fee_token() {
        let (service, opportunities) = get_service(true);
        let searcher = Keypair::new();
        let mut opportunity = opportunities.user_token_specified.clone();
        let mut program = match opportunity.program {
            OpportunitySvmProgram::Swap(program) => program,
            _ => panic!("Expected swap program"),
        };
        program.fee_token = FeeToken::SearcherToken;
        opportunity.program = OpportunitySvmProgram::Swap(program);
        let swap_instruction = svm::Svm::get_swap_instruction(GetSwapInstructionParams {
            searcher:             searcher.pubkey(),
            opportunity_params:   get_opportunity_params(opportunity.clone()),
            bid_amount:           1,
            deadline:             (OffsetDateTime::now_utc() + Duration::minutes(1))
                .unix_timestamp(),
            fee_receiver_relayer: Pubkey::new_unique(),
            relayer_signer:       service.config.chain_config.express_relay.relayer.pubkey(),
        })
        .unwrap();
        let result =
            get_verify_bid_result(service, searcher, vec![swap_instruction], opportunity).await;
        assert_eq!(
            result.unwrap_err(),
            RestError::InvalidSwapInstruction(SwapInstructionError::FeeToken {
                expected: FeeToken::UserToken,
                found:    express_relay::FeeToken::Searcher,
            })
        );
    }

    #[tokio::test]
    async fn test_verify_bid_when_invalid_referral_fee_bps() {
        let (service, opportunities) = get_service(true);
        let searcher = Keypair::new();
        let mut opportunity = opportunities.user_token_specified.clone();
        let mut program = match opportunity.program {
            OpportunitySvmProgram::Swap(program) => program,
            _ => panic!("Expected swap program"),
        };
        program.referral_fee_bps += 1;
        opportunity.program = OpportunitySvmProgram::Swap(program.clone());
        let swap_instruction = svm::Svm::get_swap_instruction(GetSwapInstructionParams {
            searcher:             searcher.pubkey(),
            opportunity_params:   get_opportunity_params(opportunity.clone()),
            bid_amount:           1,
            deadline:             (OffsetDateTime::now_utc() + Duration::minutes(1))
                .unix_timestamp(),
            fee_receiver_relayer: Pubkey::new_unique(),
            relayer_signer:       service.config.chain_config.express_relay.relayer.pubkey(),
        })
        .unwrap();
        let result =
            get_verify_bid_result(service, searcher, vec![swap_instruction], opportunity).await;
        assert_eq!(
            result.unwrap_err(),
            RestError::InvalidSwapInstruction(SwapInstructionError::ReferralFee {
                expected: program.referral_fee_bps - 1,
                found:    program.referral_fee_bps,
            })
        );
    }

    #[tokio::test]
    async fn test_verify_bid_when_no_transfer_instruction() {
        let (service, opportunities) = get_service(false);
        let searcher = Keypair::new();
        let opportunity = opportunities.user_token_wsol.clone();
        let swap_instruction = svm::Svm::get_swap_instruction(GetSwapInstructionParams {
            searcher:             searcher.pubkey(),
            opportunity_params:   get_opportunity_params(opportunity.clone()),
            bid_amount:           1,
            deadline:             (OffsetDateTime::now_utc() + Duration::minutes(1))
                .unix_timestamp(),
            fee_receiver_relayer: Pubkey::new_unique(),
            relayer_signer:       service.config.chain_config.express_relay.relayer.pubkey(),
        })
        .unwrap();
        let result =
            get_verify_bid_result(service, searcher, vec![swap_instruction], opportunity).await;
        assert_eq!(
            result.unwrap_err(),
            RestError::InvalidInstruction(None, InstructionError::InvalidTransferInstructionsCount)
        );
    }

    #[tokio::test]
    async fn test_verify_bid_when_no_transfer_instruction_is_allowed() {
        let (service, opportunities) = get_service(false);
        let searcher = Keypair::new();
        let opportunity = opportunities.user_token_specified.clone();
        let swap_instruction = svm::Svm::get_swap_instruction(GetSwapInstructionParams {
            searcher:             searcher.pubkey(),
            opportunity_params:   get_opportunity_params(opportunity.clone()),
            bid_amount:           1,
            deadline:             (OffsetDateTime::now_utc() + Duration::minutes(1))
                .unix_timestamp(),
            fee_receiver_relayer: Pubkey::new_unique(),
            relayer_signer:       service.config.chain_config.express_relay.relayer.pubkey(),
        })
        .unwrap();
        let transfer_instruction =
            system_instruction::transfer(&searcher.pubkey(), &Pubkey::new_unique(), 1);
        let result = get_verify_bid_result(
            service,
            searcher,
            vec![swap_instruction, transfer_instruction],
            opportunity,
        )
        .await;
        assert_eq!(
            result.unwrap_err(),
            RestError::InvalidInstruction(Some(1), InstructionError::TransferInstructionNotAllowed)
        );
    }

    #[tokio::test]
    async fn test_verify_bid_when_no_close_account_instruction_is_allowed() {
        let (service, opportunities) = get_service(false);
        let searcher = Keypair::new();
        let opportunity = opportunities.user_token_specified.clone();
        let swap_instruction = svm::Svm::get_swap_instruction(GetSwapInstructionParams {
            searcher:             searcher.pubkey(),
            opportunity_params:   get_opportunity_params(opportunity.clone()),
            bid_amount:           1,
            deadline:             (OffsetDateTime::now_utc() + Duration::minutes(1))
                .unix_timestamp(),
            fee_receiver_relayer: Pubkey::new_unique(),
            relayer_signer:       service.config.chain_config.express_relay.relayer.pubkey(),
        })
        .unwrap();
        let searcher_ata =
            get_associated_token_address(&searcher.pubkey(), &spl_token::native_mint::id());
        let close_account_instruction = spl_token::instruction::close_account(
            &spl_token::id(),
            &searcher_ata,
            &searcher.pubkey(),
            &searcher.pubkey(),
            &[],
        )
        .unwrap();
        let result = get_verify_bid_result(
            service,
            searcher,
            vec![swap_instruction, close_account_instruction],
            opportunity,
        )
        .await;
        assert_eq!(
            result.unwrap_err(),
            RestError::InvalidInstruction(
                Some(1),
                InstructionError::CloseAccountInstructionNotAllowed
            )
        );
    }

    #[tokio::test]
    async fn test_verify_bid_when_multiple_transfer_instructions() {
        let (service, opportunities) = get_service(false);
        let searcher = Keypair::new();
        let opportunity = opportunities.user_token_wsol.clone();
        let swap_instruction = svm::Svm::get_swap_instruction(GetSwapInstructionParams {
            searcher:             searcher.pubkey(),
            opportunity_params:   get_opportunity_params(opportunity.clone()),
            bid_amount:           1,
            deadline:             (OffsetDateTime::now_utc() + Duration::minutes(1))
                .unix_timestamp(),
            fee_receiver_relayer: Pubkey::new_unique(),
            relayer_signer:       service.config.chain_config.express_relay.relayer.pubkey(),
        })
        .unwrap();
        let transfer_instruction =
            system_instruction::transfer(&searcher.pubkey(), &Pubkey::new_unique(), 1);
        let result = get_verify_bid_result(
            service,
            searcher,
            vec![
                swap_instruction,
                transfer_instruction.clone(),
                transfer_instruction,
            ],
            opportunity,
        )
        .await;
        assert_eq!(
            result.unwrap_err(),
            RestError::InvalidInstruction(
                Some(2),
                InstructionError::InvalidTransferInstructionsCount
            )
        );
    }

    #[tokio::test]
    async fn test_verify_bid_when_invalid_from_account_transfer_instruction() {
        let (service, opportunities) = get_service(false);
        let searcher = Keypair::new();
        let opportunity = opportunities.user_token_wsol.clone();
        let swap_instruction = svm::Svm::get_swap_instruction(GetSwapInstructionParams {
            searcher:             searcher.pubkey(),
            opportunity_params:   get_opportunity_params(opportunity.clone()),
            bid_amount:           1,
            deadline:             (OffsetDateTime::now_utc() + Duration::minutes(1))
                .unix_timestamp(),
            fee_receiver_relayer: Pubkey::new_unique(),
            relayer_signer:       service.config.chain_config.express_relay.relayer.pubkey(),
        })
        .unwrap();
        let program = match opportunity.program.clone() {
            OpportunitySvmProgram::Swap(program) => program,
            _ => panic!("Expected swap program"),
        };
        let expected = program.user_wallet_address;
        let found = Pubkey::new_unique();
        let transfer_instruction = system_instruction::transfer(&found, &Pubkey::new_unique(), 1);
        let result = get_verify_bid_result(
            service,
            searcher,
            vec![swap_instruction, transfer_instruction],
            opportunity,
        )
        .await;
        assert_eq!(
            result.unwrap_err(),
            RestError::InvalidInstruction(
                Some(1),
                InstructionError::InvalidFromAccountTransferInstruction { expected, found }
            )
        );
    }

    #[tokio::test]
    async fn test_verify_bid_when_invalid_to_account_transfer_instruction() {
        let (service, opportunities) = get_service(false);
        let searcher = Keypair::new();
        let opportunity = opportunities.user_token_wsol.clone();
        let swap_instruction = svm::Svm::get_swap_instruction(GetSwapInstructionParams {
            searcher:             searcher.pubkey(),
            opportunity_params:   get_opportunity_params(opportunity.clone()),
            bid_amount:           1,
            deadline:             (OffsetDateTime::now_utc() + Duration::minutes(1))
                .unix_timestamp(),
            fee_receiver_relayer: Pubkey::new_unique(),
            relayer_signer:       service.config.chain_config.express_relay.relayer.pubkey(),
        })
        .unwrap();
        let program = match opportunity.program.clone() {
            OpportunitySvmProgram::Swap(program) => program,
            _ => panic!("Expected swap program"),
        };
        let expected = get_associated_token_address(
            &program.user_wallet_address,
            &spl_token::native_mint::id(),
        );
        let found = Pubkey::new_unique();
        let transfer_instruction =
            system_instruction::transfer(&program.user_wallet_address, &found, 1);
        let result = get_verify_bid_result(
            service,
            searcher,
            vec![swap_instruction, transfer_instruction],
            opportunity,
        )
        .await;
        assert_eq!(
            result.unwrap_err(),
            RestError::InvalidInstruction(
                Some(1),
                InstructionError::InvalidToAccountTransferInstruction { expected, found }
            )
        );
    }

    #[tokio::test]
    async fn test_verify_bid_when_invalid_amount_transfer_instruction() {
        let (service, opportunities) = get_service(false);
        let searcher = Keypair::new();
        let opportunity = opportunities.user_token_wsol.clone();
        let swap_instruction = svm::Svm::get_swap_instruction(GetSwapInstructionParams {
            searcher:             searcher.pubkey(),
            opportunity_params:   get_opportunity_params(opportunity.clone()),
            bid_amount:           1,
            deadline:             (OffsetDateTime::now_utc() + Duration::minutes(1))
                .unix_timestamp(),
            fee_receiver_relayer: Pubkey::new_unique(),
            relayer_signer:       service.config.chain_config.express_relay.relayer.pubkey(),
        })
        .unwrap();
        let program = match opportunity.program.clone() {
            OpportunitySvmProgram::Swap(program) => program,
            _ => panic!("Expected swap program"),
        };
        let expected = opportunity.buy_tokens[0].amount;
        let found = opportunity.buy_tokens[0].amount + 1;
        let transfer_instruction = system_instruction::transfer(
            &program.user_wallet_address,
            &get_associated_token_address(
                &program.user_wallet_address,
                &spl_token::native_mint::id(),
            ),
            found,
        );
        let result = get_verify_bid_result(
            service,
            searcher,
            vec![swap_instruction, transfer_instruction],
            opportunity,
        )
        .await;
        assert_eq!(
            result.unwrap_err(),
            RestError::InvalidInstruction(
                Some(1),
                InstructionError::InvalidAmountTransferInstruction { expected, found }
            )
        );
    }

    #[tokio::test]
    async fn test_verify_bid_when_multiple_sync_native_instructions() {
        let (service, opportunities) = get_service(false);
        let searcher = Keypair::new();
        let opportunity = opportunities.user_token_wsol.clone();
        let swap_instruction = svm::Svm::get_swap_instruction(GetSwapInstructionParams {
            searcher:             searcher.pubkey(),
            opportunity_params:   get_opportunity_params(opportunity.clone()),
            bid_amount:           1,
            deadline:             (OffsetDateTime::now_utc() + Duration::minutes(1))
                .unix_timestamp(),
            fee_receiver_relayer: Pubkey::new_unique(),
            relayer_signer:       service.config.chain_config.express_relay.relayer.pubkey(),
        })
        .unwrap();
        let program = match opportunity.program.clone() {
            OpportunitySvmProgram::Swap(program) => program,
            _ => panic!("Expected swap program"),
        };
        let ata = &get_associated_token_address(
            &program.user_wallet_address,
            &spl_token::native_mint::id(),
        );
        let transfer_instruction = system_instruction::transfer(
            &program.user_wallet_address,
            &get_associated_token_address(
                &program.user_wallet_address,
                &spl_token::native_mint::id(),
            ),
            opportunity.buy_tokens[0].amount,
        );
        let sync_native_instruction =
            spl_token::instruction::sync_native(&spl_token::id(), ata).unwrap();
        let result = get_verify_bid_result(
            service,
            searcher,
            vec![
                swap_instruction,
                transfer_instruction,
                sync_native_instruction.clone(),
                sync_native_instruction,
            ],
            opportunity,
        )
        .await;
        assert_eq!(
            result.unwrap_err(),
            RestError::InvalidInstruction(
                None,
                InstructionError::InvalidSyncNativeInstructionCount(*ata)
            )
        );
    }


    #[tokio::test]
    async fn test_verify_bid_when_no_sync_native_instructions() {
        let (service, opportunities) = get_service(false);
        let searcher = Keypair::new();
        let opportunity = opportunities.user_token_wsol.clone();
        let swap_instruction = svm::Svm::get_swap_instruction(GetSwapInstructionParams {
            searcher:             searcher.pubkey(),
            opportunity_params:   get_opportunity_params(opportunity.clone()),
            bid_amount:           1,
            deadline:             (OffsetDateTime::now_utc() + Duration::minutes(1))
                .unix_timestamp(),
            fee_receiver_relayer: Pubkey::new_unique(),
            relayer_signer:       service.config.chain_config.express_relay.relayer.pubkey(),
        })
        .unwrap();
        let program = match opportunity.program.clone() {
            OpportunitySvmProgram::Swap(program) => program,
            _ => panic!("Expected swap program"),
        };
        let ata = &get_associated_token_address(
            &program.user_wallet_address,
            &spl_token::native_mint::id(),
        );
        let transfer_instruction = system_instruction::transfer(
            &program.user_wallet_address,
            &get_associated_token_address(
                &program.user_wallet_address,
                &spl_token::native_mint::id(),
            ),
            opportunity.buy_tokens[0].amount,
        );
        let result = get_verify_bid_result(
            service,
            searcher,
            vec![swap_instruction, transfer_instruction],
            opportunity,
        )
        .await;
        assert_eq!(
            result.unwrap_err(),
            RestError::InvalidInstruction(
                None,
                InstructionError::InvalidSyncNativeInstructionCount(*ata)
            )
        );
    }

    #[tokio::test]
    async fn test_verify_bid_user_wsol() {
        let (service, opportunities) = get_service(true);
        let opportunity = opportunities.user_token_wsol.clone();
        let bid_amount = 1;
        let searcher = Keypair::new();
        let swap_instruction = svm::Svm::get_swap_instruction(GetSwapInstructionParams {
            searcher: searcher.pubkey(),
            opportunity_params: get_opportunity_params(opportunity.clone()),
            bid_amount,
            deadline: (OffsetDateTime::now_utc() + Duration::minutes(1)).unix_timestamp(),
            fee_receiver_relayer: Pubkey::new_unique(),
            relayer_signer: service.config.chain_config.express_relay.relayer.pubkey(),
        })
        .unwrap();
        let program = match opportunity.program.clone() {
            OpportunitySvmProgram::Swap(program) => program,
            _ => panic!("Expected swap program"),
        };
        let ata = &get_associated_token_address(
            &program.user_wallet_address,
            &spl_token::native_mint::id(),
        );
        let transfer_instruction = system_instruction::transfer(
            &program.user_wallet_address,
            &get_associated_token_address(
                &program.user_wallet_address,
                &spl_token::native_mint::id(),
            ),
            opportunity.buy_tokens[0].amount,
        );
        let sync_native_instruction =
            spl_token::instruction::sync_native(&spl_token::id(), ata).unwrap();
        let mut transaction = Transaction::new_with_payer(
            &[
                transfer_instruction,
                sync_native_instruction,
                swap_instruction,
            ],
            Some(&searcher.pubkey()),
        );
        transaction.partial_sign(&[searcher], Hash::default());
        let bid_create = BidCreate::<Svm> {
            chain_id:        service.config.chain_id.clone(),
            initiation_time: OffsetDateTime::now_utc(),
            profile:         None,
            chain_data:      BidChainDataCreateSvm::Swap(BidChainDataSwapCreateSvm {
                opportunity_id: opportunity.core_fields.id,
                transaction:    transaction.clone().into(),
            }),
        };

        let result = service
            .verify_bid(super::VerifyBidInput { bid_create })
            .await
            .unwrap();
        let swap_params = get_opportunity_swap_params(opportunity);
        assert_eq!(
            result.0,
            BidChainDataSvm {
                transaction:                  transaction.into(),
                permission_account:           swap_params.permission_account,
                router:                       swap_params.router_account,
                bid_payment_instruction_type: BidPaymentInstructionType::Swap,
            }
        );
        assert_eq!(result.1, bid_amount);
    }


    #[tokio::test]
    async fn test_verify_bid_user_wsol_with_close_account_instruction() {
        let (service, opportunities) = get_service(true);
        let opportunity = opportunities.user_token_wsol.clone();
        let bid_amount = 1;
        let searcher = Keypair::new();
        let swap_instruction = svm::Svm::get_swap_instruction(GetSwapInstructionParams {
            searcher: searcher.pubkey(),
            opportunity_params: get_opportunity_params(opportunity.clone()),
            bid_amount,
            deadline: (OffsetDateTime::now_utc() + Duration::minutes(1)).unix_timestamp(),
            fee_receiver_relayer: Pubkey::new_unique(),
            relayer_signer: service.config.chain_config.express_relay.relayer.pubkey(),
        })
        .unwrap();
        let program = match opportunity.program.clone() {
            OpportunitySvmProgram::Swap(program) => program,
            _ => panic!("Expected swap program"),
        };
        let ata = &get_associated_token_address(
            &program.user_wallet_address,
            &spl_token::native_mint::id(),
        );
        let transfer_instruction = system_instruction::transfer(
            &program.user_wallet_address,
            &get_associated_token_address(
                &program.user_wallet_address,
                &spl_token::native_mint::id(),
            ),
            opportunity.buy_tokens[0].amount,
        );
        let sync_native_instruction =
            spl_token::instruction::sync_native(&spl_token::id(), ata).unwrap();
        let close_account_instruction = spl_token::instruction::close_account(
            &spl_token::id(),
            ata,
            &program.user_wallet_address,
            &program.user_wallet_address,
            &[],
        )
        .unwrap();
        let mut transaction = Transaction::new_with_payer(
            &[
                transfer_instruction,
                sync_native_instruction,
                swap_instruction,
                close_account_instruction, // <--- this is the only difference from test_verify_bid_user_wsol
            ],
            Some(&searcher.pubkey()),
        );
        transaction.partial_sign(&[searcher], Hash::default());
        let bid_create = BidCreate::<Svm> {
            chain_id:        service.config.chain_id.clone(),
            initiation_time: OffsetDateTime::now_utc(),
            profile:         None,
            chain_data:      BidChainDataCreateSvm::Swap(BidChainDataSwapCreateSvm {
                opportunity_id: opportunity.core_fields.id,
                transaction:    transaction.clone().into(),
            }),
        };

        let result = service
            .verify_bid(super::VerifyBidInput { bid_create })
            .await
            .unwrap();
        let swap_params = get_opportunity_swap_params(opportunity);
        assert_eq!(
            result.0,
            BidChainDataSvm {
                transaction:                  transaction.into(),
                permission_account:           swap_params.permission_account,
                router:                       swap_params.router_account,
                bid_payment_instruction_type: BidPaymentInstructionType::Swap,
            }
        );
        assert_eq!(result.1, bid_amount);
    }

    #[tokio::test]
    async fn test_verify_bid_when_multiple_close_account_instructions() {
        let (service, opportunities) = get_service(false);
        let searcher = Keypair::new();
        let opportunity = opportunities.searcher_token_wsol.clone();
        let swap_instruction = svm::Svm::get_swap_instruction(GetSwapInstructionParams {
            searcher:             searcher.pubkey(),
            opportunity_params:   get_opportunity_params(opportunity.clone()),
            bid_amount:           1,
            deadline:             (OffsetDateTime::now_utc() + Duration::minutes(1))
                .unix_timestamp(),
            fee_receiver_relayer: Pubkey::new_unique(),
            relayer_signer:       service.config.chain_config.express_relay.relayer.pubkey(),
        })
        .unwrap();
        let program = match opportunity.program.clone() {
            OpportunitySvmProgram::Swap(program) => program,
            _ => panic!("Expected swap program"),
        };
        let ata = &get_associated_token_address(
            &program.user_wallet_address,
            &spl_token::native_mint::id(),
        );
        let close_account_instruction = spl_token::instruction::close_account(
            &spl_token::id(),
            ata,
            &program.user_wallet_address,
            &program.user_wallet_address,
            &[],
        )
        .unwrap();
        let result = get_verify_bid_result(
            service,
            searcher,
            vec![
                swap_instruction,
                close_account_instruction.clone(),
                close_account_instruction,
            ],
            opportunity,
        )
        .await;
        assert_eq!(
            result.unwrap_err(),
            RestError::InvalidInstruction(
                Some(2),
                InstructionError::InvalidCloseAccountInstructionCountUser(2),
            )
        );
    }


    #[tokio::test]
    async fn test_verify_bid_when_no_close_account_instructions() {
        let (service, opportunities) = get_service(false);
        let searcher = Keypair::new();
        let opportunity = opportunities.searcher_token_wsol.clone();
        let swap_instruction = svm::Svm::get_swap_instruction(GetSwapInstructionParams {
            searcher:             searcher.pubkey(),
            opportunity_params:   get_opportunity_params(opportunity.clone()),
            bid_amount:           1,
            deadline:             (OffsetDateTime::now_utc() + Duration::minutes(1))
                .unix_timestamp(),
            fee_receiver_relayer: Pubkey::new_unique(),
            relayer_signer:       service.config.chain_config.express_relay.relayer.pubkey(),
        })
        .unwrap();
        let result =
            get_verify_bid_result(service, searcher, vec![swap_instruction], opportunity).await;
        assert_eq!(
            result.unwrap_err(),
            RestError::InvalidInstruction(
                None,
                InstructionError::InvalidCloseAccountInstructionCountUser(0),
            )
        );
    }

    #[tokio::test]
    async fn test_verify_bid_when_invalid_account_to_close() {
        let (service, opportunities) = get_service(false);
        let searcher = Keypair::new();
        let opportunity = opportunities.searcher_token_wsol.clone();
        let swap_instruction = svm::Svm::get_swap_instruction(GetSwapInstructionParams {
            searcher:             searcher.pubkey(),
            opportunity_params:   get_opportunity_params(opportunity.clone()),
            bid_amount:           1,
            deadline:             (OffsetDateTime::now_utc() + Duration::minutes(1))
                .unix_timestamp(),
            fee_receiver_relayer: Pubkey::new_unique(),
            relayer_signer:       service.config.chain_config.express_relay.relayer.pubkey(),
        })
        .unwrap();
        let program = match opportunity.program.clone() {
            OpportunitySvmProgram::Swap(program) => program,
            _ => panic!("Expected swap program"),
        };
        let found = searcher.pubkey();
        let close_account_instruction = spl_token::instruction::close_account(
            &spl_token::id(),
            &found,
            &program.user_wallet_address,
            &program.user_wallet_address,
            &[],
        )
        .unwrap();
        let result = get_verify_bid_result(
            service,
            searcher,
            vec![swap_instruction, close_account_instruction],
            opportunity,
        )
        .await;
        assert_eq!(
            result.unwrap_err(),
            RestError::InvalidInstruction(
                Some(1),
                InstructionError::InvalidAccountToCloseInCloseAccountInstruction(found)
            )
        );
    }

    #[tokio::test]
    async fn test_verify_bid_when_invalid_close_account_destination() {
        let (service, opportunities) = get_service(false);
        let searcher = Keypair::new();
        let opportunity = opportunities.searcher_token_wsol.clone();
        let swap_instruction = svm::Svm::get_swap_instruction(GetSwapInstructionParams {
            searcher:             searcher.pubkey(),
            opportunity_params:   get_opportunity_params(opportunity.clone()),
            bid_amount:           1,
            deadline:             (OffsetDateTime::now_utc() + Duration::minutes(1))
                .unix_timestamp(),
            fee_receiver_relayer: Pubkey::new_unique(),
            relayer_signer:       service.config.chain_config.express_relay.relayer.pubkey(),
        })
        .unwrap();
        let program = match opportunity.program.clone() {
            OpportunitySvmProgram::Swap(program) => program,
            _ => panic!("Expected swap program"),
        };
        let ata = &get_associated_token_address(
            &program.user_wallet_address,
            &spl_token::native_mint::id(),
        );
        let found = Pubkey::new_unique();
        let close_account_instruction = spl_token::instruction::close_account(
            &spl_token::id(),
            ata,
            &found,
            &program.user_wallet_address,
            &[],
        )
        .unwrap();
        let result = get_verify_bid_result(
            service,
            searcher,
            vec![swap_instruction, close_account_instruction],
            opportunity,
        )
        .await;
        assert_eq!(
            result.unwrap_err(),
            RestError::InvalidInstruction(
                Some(1),
                InstructionError::InvalidDestinationCloseAccountInstruction {
                    expected: program.user_wallet_address,
                    found
                }
            )
        );
    }

    #[tokio::test]
    async fn test_verify_bid_searcher_wsol() {
        let (service, opportunities) = get_service(true);
        let opportunity = opportunities.searcher_token_wsol.clone();
        let bid_amount = 1;
        let searcher = Keypair::new();
        let swap_instruction = svm::Svm::get_swap_instruction(GetSwapInstructionParams {
            searcher: searcher.pubkey(),
            opportunity_params: get_opportunity_params(opportunity.clone()),
            bid_amount,
            deadline: (OffsetDateTime::now_utc() + Duration::minutes(1)).unix_timestamp(),
            fee_receiver_relayer: Pubkey::new_unique(),
            relayer_signer: service.config.chain_config.express_relay.relayer.pubkey(),
        })
        .unwrap();
        let program = match opportunity.program.clone() {
            OpportunitySvmProgram::Swap(program) => program,
            _ => panic!("Expected swap program"),
        };
        let ata = &get_associated_token_address(
            &program.user_wallet_address,
            &spl_token::native_mint::id(),
        );
        let close_account_instruction = spl_token::instruction::close_account(
            &spl_token::id(),
            ata,
            &program.user_wallet_address,
            &program.user_wallet_address,
            &[],
        )
        .unwrap();
        let mut transaction = Transaction::new_with_payer(
            &[swap_instruction, close_account_instruction],
            Some(&searcher.pubkey()),
        );
        transaction.partial_sign(&[searcher], Hash::default());
        let bid_create = BidCreate::<Svm> {
            chain_id:        service.config.chain_id.clone(),
            initiation_time: OffsetDateTime::now_utc(),
            profile:         None,
            chain_data:      BidChainDataCreateSvm::Swap(BidChainDataSwapCreateSvm {
                opportunity_id: opportunity.core_fields.id,
                transaction:    transaction.clone().into(),
            }),
        };

        let result = service
            .verify_bid(super::VerifyBidInput { bid_create })
            .await
            .unwrap();
        let swap_params = get_opportunity_swap_params(opportunity);
        assert_eq!(
            result.0,
            BidChainDataSvm {
                transaction:                  transaction.into(),
                permission_account:           swap_params.permission_account,
                router:                       swap_params.router_account,
                bid_payment_instruction_type: BidPaymentInstructionType::Swap,
            }
        );
        assert_eq!(result.1, bid_amount);
    }

    #[tokio::test]
    async fn test_verify_bid_when_invalid_associated_router_token_account() {
        let (service, opportunities) = get_service(true);
        let mut opportunity = opportunities.user_token_specified.clone();
        let expected = get_associated_token_address(
            &opportunity.router,
            &opportunity.core_fields.buy_tokens[0].token,
        );
        opportunity.router = Pubkey::new_unique();
        let found = get_associated_token_address(
            &opportunity.router,
            &opportunity.core_fields.buy_tokens[0].token,
        );
        let bid_amount = 1;
        let searcher = Keypair::new();
        let swap_instruction = svm::Svm::get_swap_instruction(GetSwapInstructionParams {
            searcher: searcher.pubkey(),
            opportunity_params: get_opportunity_params(opportunity.clone()),
            bid_amount,
            deadline: (OffsetDateTime::now_utc() + Duration::minutes(1)).unix_timestamp(),
            fee_receiver_relayer: Pubkey::new_unique(),
            relayer_signer: service.config.chain_config.express_relay.relayer.pubkey(),
        })
        .unwrap();
        let result =
            get_verify_bid_result(service, searcher, vec![swap_instruction], opportunity).await;
        assert_eq!(
            result.unwrap_err(),
            RestError::InvalidSwapInstruction(SwapInstructionError::AssociatedRouterTokenAccount {
                expected,
                found,
            },),
        );
    }

    #[tokio::test]
    async fn test_verify_bid_when_invalid_deadline() {
        let (service, opportunities) = get_service(true);

        let bid_amount = 1;
        let searcher = Keypair::new();
        let opportunity = opportunities.user_token_specified.clone();
        let swap_params = get_opportunity_swap_params(opportunity.clone());
        let deadline = swap_params.minimum_deadline - 1;
        let instruction = svm::Svm::get_swap_instruction(GetSwapInstructionParams {
            searcher: searcher.pubkey(),
            opportunity_params: get_opportunity_params(opportunity.clone()),
            bid_amount,
            deadline,
            fee_receiver_relayer: Pubkey::new_unique(),
            relayer_signer: service.config.chain_config.express_relay.relayer.pubkey(),
        })
        .unwrap();
        let mut transaction = Transaction::new_with_payer(&[instruction], Some(&searcher.pubkey()));
        transaction.partial_sign(&[searcher], Hash::default());

        let bid_create = BidCreate::<Svm> {
            chain_id:        service.config.chain_id.clone(),
            initiation_time: OffsetDateTime::now_utc(),
            profile:         None,
            chain_data:      BidChainDataCreateSvm::Swap(BidChainDataSwapCreateSvm {
                opportunity_id: opportunity.core_fields.id,
                transaction:    transaction.clone().into(),
            }),
        };

        let result = service
            .verify_bid(super::VerifyBidInput { bid_create })
            .await;
        assert_eq!(
            result.unwrap_err(),
            RestError::InvalidDeadline {
                deadline: OffsetDateTime::from_unix_timestamp(deadline).unwrap(),
                minimum:  OffsetDateTime::from_unix_timestamp(swap_params.minimum_deadline)
                    .unwrap(),
            },
        )
    }

    #[tokio::test]
    async fn test_verify_bid_when_invalid_searcher_signature() {
        let (service, opportunities) = get_service(true);

        let bid_amount = 1;
        let searcher = Keypair::new();
        let opportunity = opportunities.user_token_specified.clone();
        let instruction = svm::Svm::get_swap_instruction(GetSwapInstructionParams {
            searcher: searcher.pubkey(),
            opportunity_params: get_opportunity_params(opportunity.clone()),
            bid_amount,
            deadline: (OffsetDateTime::now_utc() + Duration::minutes(1)).unix_timestamp(),
            fee_receiver_relayer: Pubkey::new_unique(),
            relayer_signer: service.config.chain_config.express_relay.relayer.pubkey(),
        })
        .unwrap();
        let transaction = Transaction::new_with_payer(&[instruction], Some(&searcher.pubkey()));

        let bid_create = BidCreate::<Svm> {
            chain_id:        service.config.chain_id.clone(),
            initiation_time: OffsetDateTime::now_utc(),
            profile:         None,
            chain_data:      BidChainDataCreateSvm::Swap(BidChainDataSwapCreateSvm {
                opportunity_id: opportunity.core_fields.id,
                transaction:    transaction.clone().into(),
            }),
        };

        let result = service
            .verify_bid(super::VerifyBidInput { bid_create })
            .await;
        assert_eq!(
            result.unwrap_err(),
            RestError::InvalidSignature(searcher.pubkey())
        )
    }

    #[tokio::test]
    async fn test_verify_bid_when_no_relayer_signer() {
        let (service, opportunities) = get_service(true);

        let bid_amount = 1;
        let searcher = Keypair::new();
        let opportunity = opportunities.user_token_specified.clone();
        let mut instruction = svm::Svm::get_swap_instruction(GetSwapInstructionParams {
            searcher: searcher.pubkey(),
            opportunity_params: get_opportunity_params(opportunity.clone()),
            bid_amount,
            deadline: (OffsetDateTime::now_utc() + Duration::minutes(1)).unix_timestamp(),
            fee_receiver_relayer: Pubkey::new_unique(),
            relayer_signer: service.config.chain_config.express_relay.relayer.pubkey(),
        })
        .unwrap();
        for index in 0..instruction.accounts.len() {
            if instruction.accounts[index].pubkey
                == service.config.chain_config.express_relay.relayer.pubkey()
            {
                instruction.accounts[index] = AccountMeta {
                    is_signer: false,
                    ..instruction.accounts[index]
                };
            }
        }
        let mut transaction = Transaction::new_with_payer(&[instruction], Some(&searcher.pubkey()));
        transaction.partial_sign(&[searcher], Hash::default());

        let bid_create = BidCreate::<Svm> {
            chain_id:        service.config.chain_id.clone(),
            initiation_time: OffsetDateTime::now_utc(),
            profile:         None,
            chain_data:      BidChainDataCreateSvm::Swap(BidChainDataSwapCreateSvm {
                opportunity_id: opportunity.core_fields.id,
                transaction:    transaction.clone().into(),
            }),
        };

        let result = service
            .verify_bid(super::VerifyBidInput { bid_create })
            .await;
        assert_eq!(
            result.unwrap_err(),
            RestError::RelayerNotSigner(service.config.chain_config.express_relay.relayer.pubkey())
        )
    }

    #[tokio::test]
    async fn test_verify_bid_when_fee_payer_is_user() {
        let (service, opportunities) = get_service(true);

        let bid_amount = 1;
        let searcher = Keypair::new();
        let opportunity = opportunities.user_token_specified.clone();
        let instruction = svm::Svm::get_swap_instruction(GetSwapInstructionParams {
            searcher: searcher.pubkey(),
            opportunity_params: get_opportunity_params(opportunity.clone()),
            bid_amount,
            deadline: (OffsetDateTime::now_utc() + Duration::minutes(1)).unix_timestamp(),
            fee_receiver_relayer: Pubkey::new_unique(),
            relayer_signer: service.config.chain_config.express_relay.relayer.pubkey(),
        })
        .unwrap();
        let program = match opportunity.program.clone() {
            OpportunitySvmProgram::Swap(program) => program,
            _ => panic!("Expected swap program"),
        };
        let mut transaction =
            Transaction::new_with_payer(&[instruction], Some(&program.user_wallet_address));
        transaction.partial_sign(&[searcher], Hash::default());

        let bid_create = BidCreate::<Svm> {
            chain_id:        service.config.chain_id.clone(),
            initiation_time: OffsetDateTime::now_utc(),
            profile:         None,
            chain_data:      BidChainDataCreateSvm::Swap(BidChainDataSwapCreateSvm {
                opportunity_id: opportunity.core_fields.id,
                transaction:    transaction.clone().into(),
            }),
        };

        let result = service
            .verify_bid(super::VerifyBidInput { bid_create })
            .await;
        assert_eq!(
            result.unwrap_err(),
            RestError::InvalidFirstSigner("Fee payer should not be user".to_string())
        )
    }

    #[tokio::test]
    async fn test_verify_bid_when_simulation_fails() {
        let (mut service, opportunities) = get_service(true);
        let mut rpc_client = MockRpcClient::new();
        rpc_client.expect_send().returning(|_, _| {
            Ok(serde_json::json!({
                "context": { "slot": 1 },
                "value": {
                    "err": "AccountInUse",
                    "accounts": null,
                    "logs": [],
                    "returnData": {
                        "data": ["", "base64"],
                        "programId": "11111111111111111111111111111111",
                    },
                    "unitsConsumed": 0
                }
            }))
        });
        let service_inner = Arc::get_mut(&mut service.0).unwrap();
        service_inner.config.chain_config.client =
            RpcClient::new_sender(rpc_client, RpcClientConfig::default());

        let bid_amount = 1;
        let searcher = Keypair::new();
        let opportunity = opportunities.user_token_specified.clone();
        let instruction = svm::Svm::get_swap_instruction(GetSwapInstructionParams {
            searcher: searcher.pubkey(),
            opportunity_params: get_opportunity_params(opportunity.clone()),
            bid_amount,
            deadline: (OffsetDateTime::now_utc() + Duration::minutes(1)).unix_timestamp(),
            fee_receiver_relayer: Pubkey::new_unique(),
            relayer_signer: service.config.chain_config.express_relay.relayer.pubkey(),
        })
        .unwrap();
        let mut transaction = Transaction::new_with_payer(&[instruction], Some(&searcher.pubkey()));
        transaction.partial_sign(&[searcher], Hash::default());

        let bid_create = BidCreate::<Svm> {
            chain_id:        service.config.chain_id.clone(),
            initiation_time: OffsetDateTime::now_utc(),
            profile:         None,
            chain_data:      BidChainDataCreateSvm::Swap(BidChainDataSwapCreateSvm {
                opportunity_id: opportunity.core_fields.id,
                transaction:    transaction.clone().into(),
            }),
        };

        let result = service
            .verify_bid(super::VerifyBidInput { bid_create })
            .await;
        assert_eq!(
            result.unwrap_err(),
            RestError::SimulationError {
                result: Bytes::default(),
                reason: "".to_string(),
            }
        )
    }

    #[tokio::test]
    async fn test_verify_bid_when_duplicate() {
        let (mut service, opportunities) = get_service(true);
        let mut db = MockDatabase::<Svm>::default();
        db.expect_add_bid().returning(|_| Ok(()));
        let service_inner = Arc::get_mut(&mut service.0).unwrap();
        service_inner.repo = Arc::new(Repository::new(db, service_inner.config.chain_id.clone()));

        let bid_amount = 1;
        let searcher = Keypair::new();
        let opportunity = opportunities.user_token_specified.clone();
        let instruction = svm::Svm::get_swap_instruction(GetSwapInstructionParams {
            searcher: searcher.pubkey(),
            opportunity_params: get_opportunity_params(opportunity.clone()),
            bid_amount,
            deadline: (OffsetDateTime::now_utc() + Duration::minutes(1)).unix_timestamp(),
            fee_receiver_relayer: Pubkey::new_unique(),
            relayer_signer: service.config.chain_config.express_relay.relayer.pubkey(),
        })
        .unwrap();
        let mut transaction = Transaction::new_with_payer(&[instruction], Some(&searcher.pubkey()));
        transaction.partial_sign(&[searcher], Hash::default());

        let bid_create = BidCreate::<Svm> {
            chain_id:        service.config.chain_id.clone(),
            initiation_time: OffsetDateTime::now_utc(),
            profile:         None,
            chain_data:      BidChainDataCreateSvm::Swap(BidChainDataSwapCreateSvm {
                opportunity_id: opportunity.core_fields.id,
                transaction:    transaction.clone().into(),
            }),
        };
        let result = service
            .verify_bid(super::VerifyBidInput {
                bid_create: bid_create.clone(),
            })
            .await
            .unwrap();
        service
            .repo
            .add_bid(bid_create.clone(), &result.0, &result.1)
            .await
            .unwrap();
        let result = service
            .verify_bid(super::VerifyBidInput { bid_create })
            .await;
        assert_eq!(result.unwrap_err(), RestError::DuplicateBid,);
    }

    #[tokio::test]
    async fn test_verify_bid_when_invalid_close_account_owner() {
        let (service, opportunities) = get_service(false);
        let searcher = Keypair::new();
        let opportunity = opportunities.searcher_token_wsol.clone();
        let swap_instruction = svm::Svm::get_swap_instruction(GetSwapInstructionParams {
            searcher:             searcher.pubkey(),
            opportunity_params:   get_opportunity_params(opportunity.clone()),
            bid_amount:           1,
            deadline:             (OffsetDateTime::now_utc() + Duration::minutes(1))
                .unix_timestamp(),
            fee_receiver_relayer: Pubkey::new_unique(),
            relayer_signer:       service.config.chain_config.express_relay.relayer.pubkey(),
        })
        .unwrap();
        let program = match opportunity.program.clone() {
            OpportunitySvmProgram::Swap(program) => program,
            _ => panic!("Expected swap program"),
        };
        let ata = &get_associated_token_address(
            &program.user_wallet_address,
            &spl_token::native_mint::id(),
        );
        let found = Pubkey::new_unique();
        let close_account_instruction = spl_token::instruction::close_account(
            &spl_token::id(),
            ata,
            &program.user_wallet_address,
            &found,
            &[],
        )
        .unwrap();
        let result = get_verify_bid_result(
            service,
            searcher,
            vec![swap_instruction, close_account_instruction],
            opportunity,
        )
        .await;
        assert_eq!(
            result.unwrap_err(),
            RestError::InvalidInstruction(
                Some(1),
                InstructionError::InvalidOwnerCloseAccountInstruction {
                    expected: program.user_wallet_address,
                    found
                }
            )
        );
    }

    #[tokio::test]
    async fn test_verify_bid_user_wsol_searcher_unwrap() {
        let (service, opportunities) = get_service(true);
        let opportunity = opportunities.user_token_wsol.clone();
        let bid_amount = 1;
        let searcher = Keypair::new();
        let swap_instruction = svm::Svm::get_swap_instruction(GetSwapInstructionParams {
            searcher: searcher.pubkey(),
            opportunity_params: get_opportunity_params(opportunity.clone()),
            bid_amount,
            deadline: (OffsetDateTime::now_utc() + Duration::minutes(1)).unix_timestamp(),
            fee_receiver_relayer: Pubkey::new_unique(),
            relayer_signer: service.config.chain_config.express_relay.relayer.pubkey(),
        })
        .unwrap();
        let program = match opportunity.program.clone() {
            OpportunitySvmProgram::Swap(program) => program,
            _ => panic!("Expected swap program"),
        };
        let ata = &get_associated_token_address(
            &program.user_wallet_address,
            &spl_token::native_mint::id(),
        );
        let transfer_instruction = system_instruction::transfer(
            &program.user_wallet_address,
            &get_associated_token_address(
                &program.user_wallet_address,
                &spl_token::native_mint::id(),
            ),
            opportunity.buy_tokens[0].amount,
        );
        let sync_native_instruction =
            spl_token::instruction::sync_native(&spl_token::id(), ata).unwrap();
        let searcher_close_account_instruction = spl_token::instruction::close_account(
            &spl_token::id(),
            &get_associated_token_address(&searcher.pubkey(), &spl_token::native_mint::id()),
            &searcher.pubkey(),
            &searcher.pubkey(),
            &[],
        )
        .unwrap();
        let mut transaction = Transaction::new_with_payer(
            &[
                transfer_instruction,
                sync_native_instruction,
                swap_instruction,
                searcher_close_account_instruction,
            ],
            Some(&searcher.pubkey()),
        );
        transaction.partial_sign(&[searcher], Hash::default());
        let bid_create = BidCreate::<Svm> {
            chain_id:        service.config.chain_id.clone(),
            initiation_time: OffsetDateTime::now_utc(),
            profile:         None,
            chain_data:      BidChainDataCreateSvm::Swap(BidChainDataSwapCreateSvm {
                opportunity_id: opportunity.core_fields.id,
                transaction:    transaction.clone().into(),
            }),
        };

        let result = service
            .verify_bid(super::VerifyBidInput { bid_create })
            .await
            .unwrap();
        let swap_params = get_opportunity_swap_params(opportunity);
        assert_eq!(
            result.0,
            BidChainDataSvm {
                transaction:                  transaction.into(),
                permission_account:           swap_params.permission_account,
                router:                       swap_params.router_account,
                bid_payment_instruction_type: BidPaymentInstructionType::Swap,
            }
        );
        assert_eq!(result.1, bid_amount);
    }

    #[tokio::test]
    async fn test_verify_bid_when_invalid_searcher_account_to_close() {
        let (service, opportunities) = get_service(true);
        let opportunity = opportunities.user_token_wsol.clone();
        let bid_amount = 1;
        let searcher = Keypair::new();
        let swap_instruction = svm::Svm::get_swap_instruction(GetSwapInstructionParams {
            searcher: searcher.pubkey(),
            opportunity_params: get_opportunity_params(opportunity.clone()),
            bid_amount,
            deadline: (OffsetDateTime::now_utc() + Duration::minutes(1)).unix_timestamp(),
            fee_receiver_relayer: Pubkey::new_unique(),
            relayer_signer: service.config.chain_config.express_relay.relayer.pubkey(),
        })
        .unwrap();
        let program = match opportunity.program.clone() {
            OpportunitySvmProgram::Swap(program) => program,
            _ => panic!("Expected swap program"),
        };
        let ata = &get_associated_token_address(
            &program.user_wallet_address,
            &spl_token::native_mint::id(),
        );
        let transfer_instruction = system_instruction::transfer(
            &program.user_wallet_address,
            &get_associated_token_address(
                &program.user_wallet_address,
                &spl_token::native_mint::id(),
            ),
            opportunity.buy_tokens[0].amount,
        );
        let sync_native_instruction =
            spl_token::instruction::sync_native(&spl_token::id(), ata).unwrap();
        let found =
            get_associated_token_address(&Pubkey::new_unique(), &spl_token::native_mint::id());
        let searcher_close_account_instruction = spl_token::instruction::close_account(
            &spl_token::id(),
            &found,
            &searcher.pubkey(),
            &searcher.pubkey(),
            &[],
        )
        .unwrap();
        let result = get_verify_bid_result(
            service,
            searcher,
            vec![
                transfer_instruction,
                sync_native_instruction,
                swap_instruction,
                searcher_close_account_instruction,
            ],
            opportunity,
        )
        .await;
        assert_eq!(
            result.unwrap_err(),
            RestError::InvalidInstruction(
                Some(3),
                InstructionError::InvalidAccountToCloseInCloseAccountInstruction(found)
            )
        );
    }

    #[tokio::test]
    async fn test_verify_bid_searcher_wsol_searcher_wrap() {
        let (service, opportunities) = get_service(true);
        let opportunity = opportunities.searcher_token_wsol.clone();
        let bid_amount = 1;
        let searcher = Keypair::new();
        let swap_instruction = svm::Svm::get_swap_instruction(GetSwapInstructionParams {
            searcher: searcher.pubkey(),
            opportunity_params: get_opportunity_params(opportunity.clone()),
            bid_amount,
            deadline: (OffsetDateTime::now_utc() + Duration::minutes(1)).unix_timestamp(),
            fee_receiver_relayer: Pubkey::new_unique(),
            relayer_signer: service.config.chain_config.express_relay.relayer.pubkey(),
        })
        .unwrap();
        let program = match opportunity.program.clone() {
            OpportunitySvmProgram::Swap(program) => program,
            _ => panic!("Expected swap program"),
        };
        let ata = get_associated_token_address(
            &program.user_wallet_address,
            &spl_token::native_mint::id(),
        );
        let close_account_instruction = spl_token::instruction::close_account(
            &spl_token::id(),
            &ata,
            &program.user_wallet_address,
            &program.user_wallet_address,
            &[],
        )
        .unwrap();
        let searcher_ata =
            get_associated_token_address(&searcher.pubkey(), &spl_token::native_mint::id());
        let transfer_instruction_searcher = system_instruction::transfer(
            &searcher.pubkey(),
            &searcher_ata,
            opportunity.buy_tokens[0].amount,
        );
        let sync_native_instruction_searcher =
            spl_token::instruction::sync_native(&spl_token::id(), &searcher_ata).unwrap();
        let mut transaction = Transaction::new_with_payer(
            &[
                transfer_instruction_searcher,
                sync_native_instruction_searcher,
                swap_instruction,
                close_account_instruction,
            ],
            Some(&searcher.pubkey()),
        );
        transaction.partial_sign(&[searcher], Hash::default());
        let bid_create = BidCreate::<Svm> {
            chain_id:        service.config.chain_id.clone(),
            initiation_time: OffsetDateTime::now_utc(),
            profile:         None,
            chain_data:      BidChainDataCreateSvm::Swap(BidChainDataSwapCreateSvm {
                opportunity_id: opportunity.core_fields.id,
                transaction:    transaction.clone().into(),
            }),
        };

        let result = service
            .verify_bid(super::VerifyBidInput { bid_create })
            .await
            .unwrap();
        let swap_params = get_opportunity_swap_params(opportunity);
        assert_eq!(
            result.0,
            BidChainDataSvm {
                transaction:                  transaction.into(),
                permission_account:           swap_params.permission_account,
                router:                       swap_params.router_account,
                bid_payment_instruction_type: BidPaymentInstructionType::Swap,
            }
        );
        assert_eq!(result.1, bid_amount);
    }

    #[tokio::test]
    async fn test_verify_bid_when_invalid_searcher_account_from_transfer() {
        let (service, opportunities) = get_service(true);
        let opportunity = opportunities.searcher_token_wsol.clone();
        let bid_amount = 1;
        let searcher = Keypair::new();
        let swap_instruction = svm::Svm::get_swap_instruction(GetSwapInstructionParams {
            searcher: searcher.pubkey(),
            opportunity_params: get_opportunity_params(opportunity.clone()),
            bid_amount,
            deadline: (OffsetDateTime::now_utc() + Duration::minutes(1)).unix_timestamp(),
            fee_receiver_relayer: Pubkey::new_unique(),
            relayer_signer: service.config.chain_config.express_relay.relayer.pubkey(),
        })
        .unwrap();
        let program = match opportunity.program.clone() {
            OpportunitySvmProgram::Swap(program) => program,
            _ => panic!("Expected swap program"),
        };
        let ata = get_associated_token_address(
            &program.user_wallet_address,
            &spl_token::native_mint::id(),
        );
        let close_account_instruction = spl_token::instruction::close_account(
            &spl_token::id(),
            &ata,
            &program.user_wallet_address,
            &program.user_wallet_address,
            &[],
        )
        .unwrap();
        let searcher_ata =
            get_associated_token_address(&searcher.pubkey(), &spl_token::native_mint::id());
        let expected = searcher.pubkey();
        let found = Pubkey::new_unique();
        let transfer_instruction_searcher =
            system_instruction::transfer(&found, &searcher_ata, opportunity.buy_tokens[0].amount);
        let sync_native_instruction_searcher =
            spl_token::instruction::sync_native(&spl_token::id(), &searcher_ata).unwrap();
        let result = get_verify_bid_result(
            service,
            searcher,
            vec![
                transfer_instruction_searcher,
                sync_native_instruction_searcher,
                swap_instruction,
                close_account_instruction,
            ],
            opportunity,
        )
        .await;
        assert_eq!(
            result.unwrap_err(),
            RestError::InvalidInstruction(
                Some(0),
                InstructionError::InvalidFromAccountTransferInstruction { expected, found }
            )
        );
    }

    #[tokio::test]
    async fn test_verify_bid_when_invalid_searcher_account_to_transfer() {
        let (service, opportunities) = get_service(true);
        let opportunity = opportunities.searcher_token_wsol.clone();
        let bid_amount = 1;
        let searcher = Keypair::new();
        let swap_instruction = svm::Svm::get_swap_instruction(GetSwapInstructionParams {
            searcher: searcher.pubkey(),
            opportunity_params: get_opportunity_params(opportunity.clone()),
            bid_amount,
            deadline: (OffsetDateTime::now_utc() + Duration::minutes(1)).unix_timestamp(),
            fee_receiver_relayer: Pubkey::new_unique(),
            relayer_signer: service.config.chain_config.express_relay.relayer.pubkey(),
        })
        .unwrap();
        let program = match opportunity.program.clone() {
            OpportunitySvmProgram::Swap(program) => program,
            _ => panic!("Expected swap program"),
        };
        let ata = get_associated_token_address(
            &program.user_wallet_address,
            &spl_token::native_mint::id(),
        );
        let close_account_instruction = spl_token::instruction::close_account(
            &spl_token::id(),
            &ata,
            &program.user_wallet_address,
            &program.user_wallet_address,
            &[],
        )
        .unwrap();
        let expected =
            get_associated_token_address(&searcher.pubkey(), &spl_token::native_mint::id());
        let found = Pubkey::new_unique();
        let transfer_instruction_searcher = system_instruction::transfer(
            &searcher.pubkey(),
            &found,
            opportunity.buy_tokens[0].amount,
        );
        let sync_native_instruction_searcher =
            spl_token::instruction::sync_native(&spl_token::id(), &found).unwrap();
        let result = get_verify_bid_result(
            service,
            searcher,
            vec![
                transfer_instruction_searcher,
                sync_native_instruction_searcher,
                swap_instruction,
                close_account_instruction,
            ],
            opportunity,
        )
        .await;
        assert_eq!(
            result.unwrap_err(),
            RestError::InvalidInstruction(
                Some(0),
                InstructionError::InvalidToAccountTransferInstruction { expected, found }
            )
        );
    }

    #[tokio::test]
    async fn test_verify_bid_when_user_payer_missing_user_mint_ata_creation() {
        let (service, opportunities) = get_service(false);
        let opportunity = opportunities.with_user_payer.clone();
        let bid_amount = 1;
        let searcher = Keypair::new();
        let swap_instruction = svm::Svm::get_swap_instruction(GetSwapInstructionParams {
            searcher: searcher.pubkey(),
            opportunity_params: get_opportunity_params(opportunity.clone()),
            bid_amount,
            deadline: (OffsetDateTime::now_utc() + Duration::minutes(1)).unix_timestamp(),
            fee_receiver_relayer: Pubkey::new_unique(),
            relayer_signer: service.config.chain_config.express_relay.relayer.pubkey(),
        })
        .unwrap();

        let program = match opportunity.program.clone() {
            OpportunitySvmProgram::Swap(program) => program,
            _ => panic!("Expected swap program"),
        };

        let result = get_verify_bid_result(
            service,
            searcher,
            vec![swap_instruction],
            opportunity.clone(),
        )
        .await;
        assert_eq!(
            result.unwrap_err(),
            RestError::InvalidInstruction(
                None,
                InstructionError::MissingCreateAtaInstruction(get_associated_token_address(
                    &program.user_wallet_address,
                    &opportunity.buy_tokens[0].token,
                ))
            )
        );
    }

    #[tokio::test]
    async fn test_verify_bid_when_user_payer_missing_searcher_mint_ata_creation() {
        let (service, opportunities) = get_service(false);
        let opportunity = opportunities.with_user_payer.clone();
        let bid_amount = 1;
        let searcher = Keypair::new();
        let swap_instruction = svm::Svm::get_swap_instruction(GetSwapInstructionParams {
            searcher: searcher.pubkey(),
            opportunity_params: get_opportunity_params(opportunity.clone()),
            bid_amount,
            deadline: (OffsetDateTime::now_utc() + Duration::minutes(1)).unix_timestamp(),
            fee_receiver_relayer: Pubkey::new_unique(),
            relayer_signer: service.config.chain_config.express_relay.relayer.pubkey(),
        })
        .unwrap();

        let program = match opportunity.program.clone() {
            OpportunitySvmProgram::Swap(program) => program,
            _ => panic!("Expected swap program"),
        };

        let create_ata_instruction_user_mint =
            spl_associated_token_account::instruction::create_associated_token_account(
                &program.user_wallet_address,
                &program.user_wallet_address,
                &opportunity.buy_tokens[0].token,
                &program.token_program_user,
            );

        let result = get_verify_bid_result(
            service,
            searcher,
            vec![swap_instruction, create_ata_instruction_user_mint],
            opportunity.clone(),
        )
        .await;
        assert_eq!(
            result.unwrap_err(),
            RestError::InvalidInstruction(
                None,
                InstructionError::MissingCreateAtaInstruction(get_associated_token_address(
                    &program.user_wallet_address,
                    &opportunity.sell_tokens[0].token,
                ))
            )
        );
    }

    #[tokio::test]
    async fn test_verify_bid_when_user_payer() {
        let (service, opportunities) = get_service(true);
        let opportunity = opportunities.with_user_payer.clone();
        let bid_amount = 1;
        let searcher = Keypair::new();
        let swap_instruction = svm::Svm::get_swap_instruction(GetSwapInstructionParams {
            searcher: searcher.pubkey(),
            opportunity_params: get_opportunity_params(opportunity.clone()),
            bid_amount,
            deadline: (OffsetDateTime::now_utc() + Duration::minutes(1)).unix_timestamp(),
            fee_receiver_relayer: Pubkey::new_unique(),
            relayer_signer: service.config.chain_config.express_relay.relayer.pubkey(),
        })
        .unwrap();

        let program = match opportunity.program.clone() {
            OpportunitySvmProgram::Swap(program) => program,
            _ => panic!("Expected swap program"),
        };

        let create_ata_instruction_user_mint =
            spl_associated_token_account::instruction::create_associated_token_account(
                &program.user_wallet_address,
                &program.user_wallet_address,
                &opportunity.buy_tokens[0].token,
                &program.token_program_user,
            );

        let create_ata_instruction_searcher_mint =
            spl_associated_token_account::instruction::create_associated_token_account(
                &program.user_wallet_address,
                &program.user_wallet_address,
                &opportunity.sell_tokens[0].token,
                &program.token_program_searcher,
            );
        get_verify_bid_result(
            service,
            searcher,
            vec![
                create_ata_instruction_user_mint,
                create_ata_instruction_searcher_mint,
                swap_instruction,
            ],
            opportunity.clone(),
        )
        .await
        .unwrap();
    }

    #[tokio::test]
    async fn test_verify_bid_when_user_payer_backward_compatible() {
        let (service, opportunities) = get_service(true);
        let opportunity = opportunities.with_user_payer.clone();
        let bid_amount = 1;
        let searcher = Keypair::new();
        let swap_instruction = svm::Svm::get_swap_instruction(GetSwapInstructionParams {
            searcher: searcher.pubkey(),
            opportunity_params: get_opportunity_params(opportunity.clone()),
            bid_amount,
            deadline: (OffsetDateTime::now_utc() + Duration::minutes(1)).unix_timestamp(),
            fee_receiver_relayer: Pubkey::new_unique(),
            relayer_signer: service.config.chain_config.express_relay.relayer.pubkey(),
        })
        .unwrap();

        let program = match opportunity.program.clone() {
            OpportunitySvmProgram::Swap(program) => program,
            _ => panic!("Expected swap program"),
        };

        let create_ata_instruction_user_mint =
            spl_associated_token_account::instruction::create_associated_token_account(
                &searcher.pubkey(),
                &program.user_wallet_address,
                &opportunity.buy_tokens[0].token,
                &program.token_program_user,
            );

        let create_ata_instruction_searcher_mint =
            spl_associated_token_account::instruction::create_associated_token_account(
                &searcher.pubkey(),
                &program.user_wallet_address,
                &opportunity.sell_tokens[0].token,
                &program.token_program_searcher,
            );
        get_verify_bid_result(
            service,
            searcher,
            vec![
                create_ata_instruction_user_mint,
                create_ata_instruction_searcher_mint,
                swap_instruction,
            ],
            opportunity.clone(),
        )
        .await
        .unwrap();
    }

    #[tokio::test]
    async fn test_verify_bid_when_user_payer_invalid_payer() {
        let (service, opportunities) = get_service(true);
        let opportunity = opportunities.with_user_payer.clone();
        let bid_amount = 1;
        let searcher = Keypair::new();
        let swap_instruction = svm::Svm::get_swap_instruction(GetSwapInstructionParams {
            searcher: searcher.pubkey(),
            opportunity_params: get_opportunity_params(opportunity.clone()),
            bid_amount,
            deadline: (OffsetDateTime::now_utc() + Duration::minutes(1)).unix_timestamp(),
            fee_receiver_relayer: Pubkey::new_unique(),
            relayer_signer: service.config.chain_config.express_relay.relayer.pubkey(),
        })
        .unwrap();

        let program = match opportunity.program.clone() {
            OpportunitySvmProgram::Swap(program) => program,
            _ => panic!("Expected swap program"),
        };

        let found = Pubkey::new_unique();
        let create_ata_instruction_user_mint =
            spl_associated_token_account::instruction::create_associated_token_account(
                &found,
                &program.user_wallet_address,
                &opportunity.buy_tokens[0].token,
                &program.token_program_user,
            );

        let create_ata_instruction_searcher_mint =
            spl_associated_token_account::instruction::create_associated_token_account(
                &program.user_wallet_address,
                &program.user_wallet_address,
                &opportunity.sell_tokens[0].token,
                &program.token_program_searcher,
            );

        let result = get_verify_bid_result(
            service,
            searcher,
            vec![
                create_ata_instruction_user_mint,
                create_ata_instruction_searcher_mint,
                swap_instruction,
            ],
            opportunity.clone(),
        )
        .await;
        assert_eq!(
            result.unwrap_err(),
            RestError::InvalidInstruction(
                Some(0),
                InstructionError::InvalidPayerInCreateAtaInstruction {
                    expected: program.user_wallet_address,
                    found
                }
            )
        );
    }

    #[tokio::test]
    async fn test_verify_bid_when_user_payer_invalid_mint() {
        let (service, opportunities) = get_service(true);
        let opportunity = opportunities.with_user_payer.clone();
        let bid_amount = 1;
        let searcher = Keypair::new();
        let swap_instruction = svm::Svm::get_swap_instruction(GetSwapInstructionParams {
            searcher: searcher.pubkey(),
            opportunity_params: get_opportunity_params(opportunity.clone()),
            bid_amount,
            deadline: (OffsetDateTime::now_utc() + Duration::minutes(1)).unix_timestamp(),
            fee_receiver_relayer: Pubkey::new_unique(),
            relayer_signer: service.config.chain_config.express_relay.relayer.pubkey(),
        })
        .unwrap();

        let program = match opportunity.program.clone() {
            OpportunitySvmProgram::Swap(program) => program,
            _ => panic!("Expected swap program"),
        };

        let found = Pubkey::new_unique();

        let create_ata_instruction_user_mint =
            spl_associated_token_account::instruction::create_associated_token_account(
                &program.user_wallet_address,
                &program.user_wallet_address,
                &opportunity.buy_tokens[0].token,
                &program.token_program_user,
            );

        let user_ata_searcher_mint = get_associated_token_address(
            &program.user_wallet_address,
            &opportunity.sell_tokens[0].token,
        );
        let mut create_ata_instruction_searcher_mint =
            spl_associated_token_account::instruction::create_associated_token_account(
                &program.user_wallet_address,
                &program.user_wallet_address,
                &found,
                &program.token_program_searcher,
            );
        create_ata_instruction_searcher_mint.accounts[1].pubkey = user_ata_searcher_mint;

        let result = get_verify_bid_result(
            service,
            searcher,
            vec![
                create_ata_instruction_user_mint,
                create_ata_instruction_searcher_mint,
                swap_instruction,
            ],
            opportunity.clone(),
        )
        .await;
        assert_eq!(
            result.unwrap_err(),
            RestError::InvalidInstruction(
                Some(1),
                InstructionError::InvalidMintInCreateAtaInstruction {
                    expected: opportunity.sell_tokens[0].token,
                    found
                }
            )
        );
    }

    #[tokio::test]
    async fn test_verify_bid_when_user_payer_invalid_owner() {
        let (service, opportunities) = get_service(true);
        let opportunity = opportunities.with_user_payer.clone();
        let bid_amount = 1;
        let searcher = Keypair::new();
        let swap_instruction = svm::Svm::get_swap_instruction(GetSwapInstructionParams {
            searcher: searcher.pubkey(),
            opportunity_params: get_opportunity_params(opportunity.clone()),
            bid_amount,
            deadline: (OffsetDateTime::now_utc() + Duration::minutes(1)).unix_timestamp(),
            fee_receiver_relayer: Pubkey::new_unique(),
            relayer_signer: service.config.chain_config.express_relay.relayer.pubkey(),
        })
        .unwrap();

        let program = match opportunity.program.clone() {
            OpportunitySvmProgram::Swap(program) => program,
            _ => panic!("Expected swap program"),
        };

        let found = Pubkey::new_unique();
        let user_ata_user_mint = get_associated_token_address(
            &program.user_wallet_address,
            &opportunity.buy_tokens[0].token,
        );
        let mut create_ata_instruction_user_mint =
            spl_associated_token_account::instruction::create_associated_token_account(
                &program.user_wallet_address,
                &found,
                &opportunity.buy_tokens[0].token,
                &program.token_program_user,
            );
        create_ata_instruction_user_mint.accounts[1].pubkey = user_ata_user_mint;

        let create_ata_instruction_searcher_mint =
            spl_associated_token_account::instruction::create_associated_token_account(
                &program.user_wallet_address,
                &program.user_wallet_address,
                &opportunity.sell_tokens[0].token,
                &program.token_program_searcher,
            );

        let result = get_verify_bid_result(
            service,
            searcher,
            vec![
                create_ata_instruction_user_mint,
                create_ata_instruction_searcher_mint,
                swap_instruction,
            ],
            opportunity.clone(),
        )
        .await;
        assert_eq!(
            result.unwrap_err(),
            RestError::InvalidInstruction(
                Some(0),
                InstructionError::InvalidOwnerInCreateAtaInstruction {
                    expected: program.user_wallet_address,
                    found
                }
            )
        );
    }

    #[tokio::test]
    async fn test_verify_bid_when_user_payer_invalid_token_program() {
        let (service, opportunities) = get_service(true);
        let opportunity = opportunities.with_user_payer.clone();
        let bid_amount = 1;
        let searcher = Keypair::new();
        let swap_instruction = svm::Svm::get_swap_instruction(GetSwapInstructionParams {
            searcher: searcher.pubkey(),
            opportunity_params: get_opportunity_params(opportunity.clone()),
            bid_amount,
            deadline: (OffsetDateTime::now_utc() + Duration::minutes(1)).unix_timestamp(),
            fee_receiver_relayer: Pubkey::new_unique(),
            relayer_signer: service.config.chain_config.express_relay.relayer.pubkey(),
        })
        .unwrap();

        let program = match opportunity.program.clone() {
            OpportunitySvmProgram::Swap(program) => program,
            _ => panic!("Expected swap program"),
        };

        let found = Pubkey::new_unique();
        let create_ata_instruction_user_mint =
            spl_associated_token_account::instruction::create_associated_token_account(
                &program.user_wallet_address,
                &program.user_wallet_address,
                &opportunity.buy_tokens[0].token,
                &program.token_program_user,
            );

        let user_ata_searcher_mint = get_associated_token_address(
            &program.user_wallet_address,
            &opportunity.sell_tokens[0].token,
        );
        let mut create_ata_instruction_searcher_mint =
            spl_associated_token_account::instruction::create_associated_token_account(
                &program.user_wallet_address,
                &program.user_wallet_address,
                &opportunity.sell_tokens[0].token,
                &found,
            );
        create_ata_instruction_searcher_mint.accounts[1].pubkey = user_ata_searcher_mint;
        let result = get_verify_bid_result(
            service,
            searcher,
            vec![
                create_ata_instruction_user_mint,
                create_ata_instruction_searcher_mint,
                swap_instruction,
            ],
            opportunity.clone(),
        )
        .await;
        assert_eq!(
            result.unwrap_err(),
            RestError::InvalidInstruction(
                Some(1),
                InstructionError::InvalidTokenProgramInCreateAtaInstruction {
                    expected: program.token_program_searcher,
                    found
                }
            )
        );
    }

    #[tokio::test]
    async fn test_verify_bid_when_user_payer_invalid_payer_extra_account_creation() {
        let (service, opportunities) = get_service(true);
        let opportunity = opportunities.with_user_payer.clone();
        let bid_amount = 1;
        let searcher = Keypair::new();
        let swap_instruction = svm::Svm::get_swap_instruction(GetSwapInstructionParams {
            searcher: searcher.pubkey(),
            opportunity_params: get_opportunity_params(opportunity.clone()),
            bid_amount,
            deadline: (OffsetDateTime::now_utc() + Duration::minutes(1)).unix_timestamp(),
            fee_receiver_relayer: Pubkey::new_unique(),
            relayer_signer: service.config.chain_config.express_relay.relayer.pubkey(),
        })
        .unwrap();

        let program = match opportunity.program.clone() {
            OpportunitySvmProgram::Swap(program) => program,
            _ => panic!("Expected swap program"),
        };

        let create_ata_instruction_user_mint =
            spl_associated_token_account::instruction::create_associated_token_account(
                &program.user_wallet_address,
                &program.user_wallet_address,
                &opportunity.buy_tokens[0].token,
                &program.token_program_user,
            );

        let create_ata_instruction_searcher_mint =
            spl_associated_token_account::instruction::create_associated_token_account(
                &program.user_wallet_address,
                &program.user_wallet_address,
                &opportunity.sell_tokens[0].token,
                &program.token_program_searcher,
            );

        let create_searcher_ata =
            spl_associated_token_account::instruction::create_associated_token_account(
                &program.user_wallet_address,
                &searcher.pubkey(),
                &opportunity.buy_tokens[0].token,
                &program.token_program_user,
            );

        let result = get_verify_bid_result(
            service,
            searcher.insecure_clone(),
            vec![
                create_ata_instruction_user_mint,
                create_ata_instruction_searcher_mint,
                create_searcher_ata,
                swap_instruction,
            ],
            opportunity.clone(),
        )
        .await;
        assert_eq!(
            result.unwrap_err(),
            RestError::InvalidInstruction(
                Some(2),
                InstructionError::InvalidPayerInCreateAtaInstruction {
                    expected: searcher.pubkey(),
                    found:    program.user_wallet_address,
                }
            )
        );
    }

    #[tokio::test]
    async fn test_verify_bid_with_missing_memo() {
        let (service, opportunities) = get_service(true);

        let opportunity = opportunities.with_memo.clone();

        let bid_amount = 1;
        let searcher = Keypair::new();
        let instruction = svm::Svm::get_swap_instruction(GetSwapInstructionParams {
            searcher: searcher.pubkey(),
            opportunity_params: get_opportunity_params(opportunity.clone()),
            bid_amount,
            deadline: (OffsetDateTime::now_utc() + Duration::minutes(1)).unix_timestamp(),
            fee_receiver_relayer: Pubkey::new_unique(),
            relayer_signer: service.config.chain_config.express_relay.relayer.pubkey(),
        })
        .unwrap();
        get_verify_bid_result(
            service,
            searcher.insecure_clone(),
            vec![instruction],
            opportunity.clone(),
        )
        .await
        .unwrap();
    }

    async fn test_verify_bid_with_memo() {
        let (service, opportunities) = get_service(true);

        let opportunity = opportunities.with_memo.clone();

        let bid_amount = 1;
        let searcher = Keypair::new();
        let memo_instruction = svm::Svm::get_memo_instruction("memo".to_string());
        let instruction = svm::Svm::get_swap_instruction(GetSwapInstructionParams {
            searcher: searcher.pubkey(),
            opportunity_params: get_opportunity_params(opportunity.clone()),
            bid_amount,
            deadline: (OffsetDateTime::now_utc() + Duration::minutes(1)).unix_timestamp(),
            fee_receiver_relayer: Pubkey::new_unique(),
            relayer_signer: service.config.chain_config.express_relay.relayer.pubkey(),
        })
        .unwrap();
        get_verify_bid_result(
            service,
            searcher.insecure_clone(),
            vec![memo_instruction, instruction],
            opportunity.clone(),
        )
        .await
        .unwrap();
    }

    async fn test_verify_bid_with_mismatched_memo() {
        let (service, opportunities) = get_service(true);

        let opportunity = opportunities.with_memo.clone();

        let bid_amount = 1;
        let searcher = Keypair::new();
        let memo_instruction = svm::Svm::get_memo_instruction("mismatched memo".to_string());
        let instruction = svm::Svm::get_swap_instruction(GetSwapInstructionParams {
            searcher: searcher.pubkey(),
            opportunity_params: get_opportunity_params(opportunity.clone()),
            bid_amount,
            deadline: (OffsetDateTime::now_utc() + Duration::minutes(1)).unix_timestamp(),
            fee_receiver_relayer: Pubkey::new_unique(),
            relayer_signer: service.config.chain_config.express_relay.relayer.pubkey(),
        })
        .unwrap();
        let result = get_verify_bid_result(
            service,
            searcher,
            vec![memo_instruction, instruction],
            opportunity.clone(),
        )
        .await;
        assert_eq!(
            result.unwrap_err(),
            RestError::InvalidInstruction(
                Some(0),
                InstructionError::InvalidMemoString {
                    expected: "memo".to_string(),
                    found:    "invalid memo".to_string(),
                }
            )
        );
    }

    #[tokio::test]
    async fn test_verify_bid_when_invalid_deadline_minimum_lifetime() {
        let (service, opportunities) = get_service(true);

        let bid_amount = 1;
        let searcher = Keypair::new();
        let opportunity = opportunities.with_minimum_lifetime.clone();
        let swap_params = get_opportunity_swap_params(opportunity.clone());
        let deadline = swap_params.minimum_deadline - 1;
        let instruction = svm::Svm::get_swap_instruction(GetSwapInstructionParams {
            searcher: searcher.pubkey(),
            opportunity_params: get_opportunity_params(opportunity.clone()),
            bid_amount,
            deadline,
            fee_receiver_relayer: Pubkey::new_unique(),
            relayer_signer: service.config.chain_config.express_relay.relayer.pubkey(),
        })
        .unwrap();
        let mut transaction = Transaction::new_with_payer(&[instruction], Some(&searcher.pubkey()));
        transaction.partial_sign(&[searcher], Hash::default());

        let bid_create = BidCreate::<Svm> {
            chain_id:        service.config.chain_id.clone(),
            initiation_time: OffsetDateTime::now_utc(),
            profile:         None,
            chain_data:      BidChainDataCreateSvm::Swap(BidChainDataSwapCreateSvm {
                opportunity_id: opportunity.core_fields.id,
                transaction:    transaction.clone().into(),
            }),
        };

        let result = service
            .verify_bid(super::VerifyBidInput { bid_create })
            .await;
        assert_eq!(
            result.unwrap_err(),
            RestError::InvalidDeadline {
                deadline: OffsetDateTime::from_unix_timestamp(deadline).unwrap(),
                minimum:  OffsetDateTime::from_unix_timestamp(swap_params.minimum_deadline)
                    .unwrap(),
            },
        )
    }

    #[tokio::test]
    async fn test_verify_bid_with_minimum_lifetime() {
        let (service, opportunities) = get_service(true);

        let bid_amount = 1;
        let searcher = Keypair::new();
        let opportunity = opportunities.with_minimum_lifetime.clone();
        let swap_params = get_opportunity_swap_params(opportunity.clone());
        let deadline = swap_params.minimum_deadline + 1;
        let instruction = svm::Svm::get_swap_instruction(GetSwapInstructionParams {
            searcher: searcher.pubkey(),
            opportunity_params: get_opportunity_params(opportunity.clone()),
            bid_amount,
            deadline,
            fee_receiver_relayer: Pubkey::new_unique(),
            relayer_signer: service.config.chain_config.express_relay.relayer.pubkey(),
        })
        .unwrap();
        get_verify_bid_result(
            service,
            searcher.insecure_clone(),
            vec![instruction],
            opportunity.clone(),
        )
        .await
        .unwrap();
    }
}<|MERGE_RESOLUTION|>--- conflicted
+++ resolved
@@ -1896,6 +1896,9 @@
                     TokenAccountInitializationConfigs::searcher_payer(),
                 memo: None,
                 minimum_lifetime: None,
+                minimum_deadline: get_current_time_rounded_with_offset(
+                    BID_MINIMUM_LIFE_TIME_SVM_OTHER,
+                ),
                 cancellable: true,
             }
         }
@@ -2012,30 +2015,11 @@
             },
             router,
             permission_account: permission_account_user_token_specified,
-<<<<<<< HEAD
             program: OpportunitySvmProgram::Swap(
                 OpportunitySvmProgramSwap::default_test_with_user_wallet_address(
                     user_wallet_address,
                 ),
             ),
-=======
-            program: OpportunitySvmProgram::Swap(OpportunitySvmProgramSwap {
-                user_wallet_address,
-                platform_fee_bps: 0,
-                token_program_user: spl_token::id(),
-                token_program_searcher: spl_token::id(),
-                fee_token: fee_token.clone(),
-                referral_fee_bps,
-                user_mint_user_balance: LAMPORTS_PER_SOL,
-                token_account_initialization_configs:
-                    TokenAccountInitializationConfigs::searcher_payer(),
-                memo: None,
-                minimum_lifetime: None,
-                minimum_deadline: get_current_time_rounded_with_offset(
-                    BID_MINIMUM_LIFE_TIME_SVM_OTHER,
-                ),
-            }),
->>>>>>> 06fcb84d
         };
 
         let opp_searcher_token_specified = OpportunitySvm {
@@ -2060,30 +2044,11 @@
             },
             router,
             permission_account: permission_account_searcher_token_specified,
-<<<<<<< HEAD
             program: OpportunitySvmProgram::Swap(
                 OpportunitySvmProgramSwap::default_test_with_user_wallet_address(
                     user_wallet_address,
                 ),
             ),
-=======
-            program: OpportunitySvmProgram::Swap(OpportunitySvmProgramSwap {
-                user_wallet_address,
-                platform_fee_bps: 0,
-                token_program_user: spl_token::id(),
-                token_program_searcher: spl_token::id(),
-                fee_token: fee_token.clone(),
-                referral_fee_bps,
-                user_mint_user_balance: LAMPORTS_PER_SOL,
-                token_account_initialization_configs:
-                    TokenAccountInitializationConfigs::searcher_payer(),
-                memo: None,
-                minimum_lifetime: None,
-                minimum_deadline: get_current_time_rounded_with_offset(
-                    BID_MINIMUM_LIFE_TIME_SVM_OTHER,
-                ),
-            }),
->>>>>>> 06fcb84d
         };
 
         let opp_user_token_wsol = OpportunitySvm {
@@ -2108,32 +2073,11 @@
             },
             router,
             permission_account: permission_account_user_token_wsol,
-<<<<<<< HEAD
             program: OpportunitySvmProgram::Swap(
                 OpportunitySvmProgramSwap::default_test_with_user_wallet_address(
                     user_wallet_address,
                 ),
             ),
-=======
-            program: OpportunitySvmProgram::Swap(OpportunitySvmProgramSwap {
-                user_wallet_address,
-                platform_fee_bps: 0,
-                token_program_user: spl_token::id(),
-                token_program_searcher: spl_token::id(),
-                fee_token: fee_token.clone(),
-                referral_fee_bps,
-                user_mint_user_balance: LAMPORTS_PER_SOL,
-                token_account_initialization_configs: TokenAccountInitializationConfigs {
-                    user_ata_mint_user: TokenAccountInitializationConfig::SearcherPayer,
-                    ..TokenAccountInitializationConfigs::searcher_payer()
-                },
-                memo: None,
-                minimum_lifetime: None,
-                minimum_deadline: get_current_time_rounded_with_offset(
-                    BID_MINIMUM_LIFE_TIME_SVM_OTHER,
-                ),
-            }),
->>>>>>> 06fcb84d
         };
 
         let opp_searcher_token_wsol = OpportunitySvm {
@@ -2158,30 +2102,11 @@
             },
             router,
             permission_account: permission_account_searcher_token_wsol,
-<<<<<<< HEAD
             program: OpportunitySvmProgram::Swap(
                 OpportunitySvmProgramSwap::default_test_with_user_wallet_address(
                     user_wallet_address,
                 ),
             ),
-=======
-            program: OpportunitySvmProgram::Swap(OpportunitySvmProgramSwap {
-                user_wallet_address,
-                platform_fee_bps: 0,
-                token_program_user: spl_token::id(),
-                token_program_searcher: spl_token::id(),
-                fee_token: fee_token.clone(),
-                referral_fee_bps,
-                user_mint_user_balance: LAMPORTS_PER_SOL,
-                token_account_initialization_configs:
-                    TokenAccountInitializationConfigs::searcher_payer(),
-                memo: None,
-                minimum_lifetime: None,
-                minimum_deadline: get_current_time_rounded_with_offset(
-                    BID_MINIMUM_LIFE_TIME_SVM_OTHER,
-                ),
-            }),
->>>>>>> 06fcb84d
         };
 
         let indicative_price_taker = generate_indicative_price_taker();
@@ -2214,30 +2139,11 @@
             },
             router,
             permission_account: permission_account_indicative_price_taker,
-<<<<<<< HEAD
             program: OpportunitySvmProgram::Swap(
                 OpportunitySvmProgramSwap::default_test_with_user_wallet_address(
                     indicative_price_taker,
                 ),
             ),
-=======
-            program: OpportunitySvmProgram::Swap(OpportunitySvmProgramSwap {
-                user_wallet_address: indicative_price_taker,
-                platform_fee_bps: 0,
-                token_program_user: spl_token::id(),
-                token_program_searcher: spl_token::id(),
-                fee_token: fee_token.clone(),
-                referral_fee_bps,
-                user_mint_user_balance: LAMPORTS_PER_SOL,
-                token_account_initialization_configs:
-                    TokenAccountInitializationConfigs::searcher_payer(),
-                memo: None,
-                minimum_lifetime: None,
-                minimum_deadline: get_current_time_rounded_with_offset(
-                    BID_MINIMUM_LIFE_TIME_SVM_OTHER,
-                ),
-            }),
->>>>>>> 06fcb84d
         };
 
 
@@ -2269,17 +2175,9 @@
                     user_ata_mint_searcher: TokenAccountInitializationConfig::UserPayer,
                     ..TokenAccountInitializationConfigs::searcher_payer()
                 },
-<<<<<<< HEAD
                 ..OpportunitySvmProgramSwap::default_test_with_user_wallet_address(
                     user_wallet_address,
                 )
-=======
-                memo: None,
-                minimum_lifetime: None,
-                minimum_deadline: get_current_time_rounded_with_offset(
-                    BID_MINIMUM_LIFE_TIME_SVM_OTHER,
-                ),
->>>>>>> 06fcb84d
             }),
         };
 
@@ -2307,16 +2205,9 @@
             permission_account: permission_account_user_token_specified,
             program: OpportunitySvmProgram::Swap(OpportunitySvmProgramSwap {
                 memo: Some("memo".to_string()),
-<<<<<<< HEAD
                 ..OpportunitySvmProgramSwap::default_test_with_user_wallet_address(
                     user_wallet_address,
                 )
-=======
-                minimum_lifetime: None,
-                minimum_deadline: get_current_time_rounded_with_offset(
-                    BID_MINIMUM_LIFE_TIME_SVM_OTHER,
-                ),
->>>>>>> 06fcb84d
             }),
         };
 
@@ -2344,15 +2235,9 @@
             permission_account: permission_account_user_token_specified,
             program: OpportunitySvmProgram::Swap(OpportunitySvmProgramSwap {
                 minimum_lifetime: Some(20),
-<<<<<<< HEAD
                 ..OpportunitySvmProgramSwap::default_test_with_user_wallet_address(
                     user_wallet_address,
                 )
-=======
-                minimum_deadline: get_current_time_rounded_with_offset(
-                    std::time::Duration::from_secs(20),
-                ),
->>>>>>> 06fcb84d
             }),
         };
 
