--- conflicted
+++ resolved
@@ -106,7 +106,6 @@
         Ok(())
     }
 
-<<<<<<< HEAD
     pub async fn sign_bid_and_submit_auction(
         &self,
         bid: entities::Bid<Svm>,
@@ -122,9 +121,7 @@
         Ok(bid.chain_data.transaction)
     }
 
-=======
     #[tracing::instrument(skip_all, err)]
->>>>>>> 455e5ff1
     pub async fn submit_quote(
         &self,
         input: SubmitQuoteInput,
