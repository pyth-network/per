use {
    super::{
        get_auction_by_id::GetAuctionByIdInput,
        update_bid_status::UpdateBidStatusInput,
        verification::SwapAccounts,
        Service,
    },
    crate::{
        api::RestError,
        auction::entities::{
            self,
            BidStatus,
        },
        kernel::entities::Svm,
    },
    solana_sdk::{
        signature::Signature,
        transaction::VersionedTransaction,
    },
    std::time::Duration,
    time::OffsetDateTime,
};

pub struct SubmitQuoteInput {
    pub auction_id:     entities::AuctionId,
    pub user_signature: Signature,
}

const DEADLINE_BUFFER: Duration = Duration::from_secs(2);

impl Service<Svm> {
    async fn get_bid_to_submit(
        &self,
        auction_id: entities::AuctionId,
    ) -> Result<(entities::Auction<Svm>, entities::Bid<Svm>), RestError> {
        let auction: entities::Auction<Svm> = self
            .get_auction_by_id(GetAuctionByIdInput { auction_id })
            .await
            .ok_or(RestError::BadParameters("Quote not found. The provided reference ID may be invalid, already finalized on-chain, or canceled.".to_string()))?;

        let winner_bid = auction
            .bids
            .iter()
<<<<<<< HEAD
            .find(|bid| {
                bid.status.requires_user_signature()
                    || bid.status.is_submitted()
                    || bid.status.is_cancelled()
            })
=======
            .find(|bid| bid.status.is_awaiting_signature() || bid.status.is_submitted() || bid.status.is_cancelled())
>>>>>>> 8979f837
            .cloned()
            .ok_or(RestError::BadParameters("This quote has already been submitted and finalized on-chain. No further changes are allowed.".to_string()))?;

        if winner_bid.status.is_cancelled() {
            Err(RestError::BadParameters(
                "This quote has already been cancelled.".to_string(),
            ))
        } else if winner_bid.status.is_submitted() {
            Err(RestError::BadParameters(
                "Quote is already submitted on-chain.".to_string(),
            ))
        } else if winner_bid.status.is_cancelled() {
            Err(RestError::BadParameters(
                "Quote was cancelled by the searcher".to_string(),
            ))
        } else {
            Ok((auction, winner_bid))
        }
    }

    #[tracing::instrument(skip_all, err)]
    async fn submit_auction_bid_for_lock(
        &self,
        bid: entities::Bid<Svm>,
        auction: entities::Auction<Svm>,
        lock: entities::BidLock,
        submit_bid: bool,
    ) -> Result<(), RestError> {
        let _lock = lock.lock().await;

        // Make sure the bid is still awaiting signature, we also get the latest saved version of the auction
        let (auction, _) = self.get_bid_to_submit(auction.id).await?;

        let tx_hash = bid.chain_data.transaction.signatures[0];

        if auction.submission_time.is_none() {
            self.repo
                .submit_auction(auction.clone(), tx_hash)
                .await
                .map_err(|e| {
                    tracing::error!(error = ?e, "Error repo submitting auction");
                    RestError::TemporarilyUnavailable
                })?;
        }

        if submit_bid {
            self.update_bid_status(UpdateBidStatusInput {
                bid:        bid.clone(),
                new_status: entities::BidStatusSvm::Submitted {
                    auction: entities::BidStatusAuction {
                        id: auction.id,
                        tx_hash,
                    },
                },
            })
            .await?;

            // Send transaction after updating bid status to make sure the bid is not cancellable anymore
            // If we submit the transaction before updating the bid status, the DB update can be failed and the bid can be cancelled later.
            // This will cause the transaction to be submitted but the bid to be cancelled.
            self.send_transaction(&bid).await;
        }
        Ok(())
    }

<<<<<<< HEAD
    pub async fn sign_bid_and_submit_auction(
        &self,
        bid: entities::Bid<Svm>,
        auction: entities::Auction<Svm>,
        submit_bid: bool,
    ) -> Result<VersionedTransaction, RestError> {
        let mut bid = bid;
        self.add_relayer_signature(&mut bid);
        let bid_lock = self.repo.get_or_create_in_memory_bid_lock(bid.id).await;
        self.submit_auction_bid_for_lock(bid.clone(), auction, bid_lock, submit_bid)
            .await?;
        self.repo.remove_in_memory_bid_lock(&bid.id).await;
        Ok(bid.chain_data.transaction)
    }

    #[tracing::instrument(skip_all, err)]
=======
    #[tracing::instrument(skip_all, err, fields(bid_id, auction_id = %input.auction_id))]
>>>>>>> 8979f837
    pub async fn submit_quote(
        &self,
        input: SubmitQuoteInput,
    ) -> Result<VersionedTransaction, RestError> {
        let (auction, winner_bid) = self.get_bid_to_submit(input.auction_id).await?;

        let mut bid = winner_bid.clone();
        tracing::Span::current().record("bid_id", bid.id.to_string());
        let (_, swap_instruction) = self
            .extract_express_relay_instruction(
                bid.chain_data.transaction.clone(),
                entities::BidPaymentInstructionType::Swap,
            )
            .map_err(|_| RestError::BadParameters("Invalid quote.".to_string()))?;
        let SwapAccounts { user_wallet, .. } = self
            .extract_swap_accounts(&bid.chain_data.transaction, &swap_instruction)
            .await
            .map_err(|_| RestError::BadParameters("Invalid quote.".to_string()))?;
        let swap_args = Self::extract_swap_data(&swap_instruction)
            .map_err(|_| RestError::BadParameters("Invalid quote.".to_string()))?;

        if swap_args.deadline < (OffsetDateTime::now_utc() - DEADLINE_BUFFER).unix_timestamp() {
            return Err(RestError::BadParameters("Quote is expired.".to_string()));
        }

        if !input.user_signature.verify(
            &user_wallet.to_bytes(),
            &bid.chain_data.transaction.message.serialize(),
        ) {
            return Err(RestError::BadParameters(
                "Invalid user signature.".to_string(),
            ));
        }

        let user_signature_pos = bid
            .chain_data
            .transaction
            .message
            .static_account_keys()
            .iter()
            .position(|p| p.eq(&user_wallet))
            .expect("User wallet not found in transaction");
        bid.chain_data.transaction.signatures[user_signature_pos] = input.user_signature;
        if bid.chain_data.bid_payment_instruction_type != entities::BidPaymentInstructionType::Swap
        {
            return Err(RestError::BadParameters("Invalid quote.".to_string()));
        }

        self.sign_bid_and_submit_auction(bid, auction, true).await
    }
}<|MERGE_RESOLUTION|>--- conflicted
+++ resolved
@@ -41,15 +41,11 @@
         let winner_bid = auction
             .bids
             .iter()
-<<<<<<< HEAD
             .find(|bid| {
                 bid.status.requires_user_signature()
                     || bid.status.is_submitted()
                     || bid.status.is_cancelled()
             })
-=======
-            .find(|bid| bid.status.is_awaiting_signature() || bid.status.is_submitted() || bid.status.is_cancelled())
->>>>>>> 8979f837
             .cloned()
             .ok_or(RestError::BadParameters("This quote has already been submitted and finalized on-chain. No further changes are allowed.".to_string()))?;
 
@@ -60,10 +56,6 @@
         } else if winner_bid.status.is_submitted() {
             Err(RestError::BadParameters(
                 "Quote is already submitted on-chain.".to_string(),
-            ))
-        } else if winner_bid.status.is_cancelled() {
-            Err(RestError::BadParameters(
-                "Quote was cancelled by the searcher".to_string(),
             ))
         } else {
             Ok((auction, winner_bid))
@@ -115,7 +107,6 @@
         Ok(())
     }
 
-<<<<<<< HEAD
     pub async fn sign_bid_and_submit_auction(
         &self,
         bid: entities::Bid<Svm>,
@@ -132,9 +123,7 @@
     }
 
     #[tracing::instrument(skip_all, err)]
-=======
     #[tracing::instrument(skip_all, err, fields(bid_id, auction_id = %input.auction_id))]
->>>>>>> 8979f837
     pub async fn submit_quote(
         &self,
         input: SubmitQuoteInput,
