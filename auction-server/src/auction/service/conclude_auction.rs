--- conflicted
+++ resolved
@@ -21,13 +21,9 @@
 {
     #[tracing::instrument(skip_all, fields(auction_id, tx_hash, bid_ids, bid_statuses))]
     pub async fn conclude_auction(&self, input: ConcludeAuctionInput<T>) -> anyhow::Result<()> {
-<<<<<<< HEAD
         let mut auction = input.auction;
         tracing::info!(chain_id = self.config.chain_id, auction_id = ?auction.id, permission_key = auction.permission_key.to_string(), "Concluding auction");
-=======
-        let auction = input.auction;
         tracing::Span::current().record("auction_id", auction.id.to_string());
->>>>>>> c9c41051
         if let Some(tx_hash) = auction.tx_hash.clone() {
             tracing::Span::current().record("tx_hash", format!("{:?}", tx_hash));
             let bids = self
@@ -35,16 +31,11 @@
                 .get_in_memory_submitted_bids_for_auction(&auction)
                 .await;
 
-<<<<<<< HEAD
-            let bid_statuses = self
-=======
             tracing::Span::current().record(
                 "bid_ids",
                 tracing::field::display(entities::BidContainerTracing(&bids)),
             );
-
-            if let Some(bid_statuses) = self
->>>>>>> c9c41051
+            let bid_statuses = self
                 .get_bid_results(
                     bids.clone(),
                     entities::BidStatusAuction {
@@ -52,19 +43,7 @@
                         tx_hash,
                     },
                 )
-<<<<<<< HEAD
                 .await?;
-=======
-                .await?
-            {
-                tracing::Span::current().record("bid_statuses", format!("{:?}", bid_statuses));
-
-                let auction = self
-                    .repo
-                    .conclude_auction(auction)
-                    .await
-                    .map_err(|e| anyhow::anyhow!("Failed to conclude auction: {:?}", e))?;
->>>>>>> c9c41051
 
             join_all(
                 bid_statuses
@@ -88,6 +67,7 @@
                 .await
                 .is_empty()
             {
+                tracing::Span::current().record("bid_statuses", format!("{:?}", bid_statuses));
                 self.repo
                     .conclude_auction(&mut auction)
                     .await
