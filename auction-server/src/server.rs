use {
    crate::{
        api,
        api::ws,
        auction::run_submission_loop,
<<<<<<< HEAD
        config::{
            ChainId,
            Config,
            RunOptions,
        },
        opportunity_adapter::{
            get_weth_address,
            run_verification_loop,
        },
        state::{
            ChainStore,
            OpportunityStore,
            Store,
        },
=======
        config::{ChainId, Config, RunOptions},
        opportunity_adapter::run_verification_loop,
        state::{ChainStore, OpportunityStore, Store},
>>>>>>> 3591750f
    },
    anyhow::anyhow,
    ethers::{
        prelude::{LocalWallet, Provider},
        providers::{Http, Middleware},
        signers::Signer,
    },
    futures::future::join_all,
    sqlx::postgres::PgPoolOptions,
    std::{
        collections::HashMap,
        sync::{
            atomic::{AtomicBool, AtomicUsize, Ordering},
            Arc,
        },
        time::Duration,
    },
};

const NOTIFICATIONS_CHAN_LEN: usize = 1000;
pub async fn start_server(run_options: RunOptions) -> anyhow::Result<()> {
    tokio::spawn(async move {
        tracing::info!("Registered shutdown signal handler...");
        tokio::signal::ctrl_c().await.unwrap();
        tracing::info!("Shut down signal received, waiting for tasks...");
        SHOULD_EXIT.store(true, Ordering::Release);
    });

    let config = Config::load(&run_options.config.config).map_err(|err| {
        anyhow!(
            "Failed to load config from file({path}): {:?}",
            err,
            path = run_options.config.config
        )
    })?;

    let wallet = run_options.relayer_private_key.parse::<LocalWallet>()?;
    tracing::info!("Using wallet address: {}", wallet.address().to_string());

    let chain_store: anyhow::Result<HashMap<ChainId, ChainStore>> = join_all(
        config
            .chains
            .iter()
            .map(|(chain_id, chain_config)| async move {
                let mut provider = Provider::<Http>::try_from(chain_config.geth_rpc_addr.clone())
                    .map_err(|err| {
                    anyhow!(
                        "Failed to connect to chain({chain_id}) at {rpc_addr}: {:?}",
                        err,
                        chain_id = chain_id,
                        rpc_addr = chain_config.geth_rpc_addr
                    )
                })?;
                provider.set_interval(Duration::from_secs(chain_config.poll_interval));
                let id = provider.get_chainid().await?.as_u64();
                let weth =
                    get_weth_address(chain_config.opportunity_adapter_contract, provider.clone())
                        .await?;
                Ok((
                    chain_id.clone(),
                    ChainStore {
                        provider,
                        network_id: id,
                        token_spoof_info: Default::default(),
                        config: chain_config.clone(),
                        weth,
                    },
                ))
            }),
    )
    .await
    .into_iter()
    .collect();

    let (broadcast_sender, broadcast_receiver) =
        tokio::sync::broadcast::channel(NOTIFICATIONS_CHAN_LEN);

    let pool = PgPoolOptions::new()
        .max_connections(10)
        .connect(&run_options.server.database_url)
        .await
        .expect("Server should start with a valid database connection.");
    let store = Arc::new(Store {
        db: pool,
        bids: Default::default(),
        chains: chain_store?,
        opportunity_store: OpportunityStore::default(),
        event_sender: broadcast_sender.clone(),
        relayer: wallet,
        ws: ws::WsState {
            subscriber_counter: AtomicUsize::new(0),
            broadcast_sender,
            broadcast_receiver,
        },
    });

    let submission_loop = tokio::spawn(run_submission_loop(store.clone()));
    let verification_loop = tokio::spawn(run_verification_loop(store.clone()));
    let server_loop = tokio::spawn(api::start_api(run_options, store.clone()));
    join_all(vec![submission_loop, verification_loop, server_loop]).await;
    Ok(())
}

// A static exit flag to indicate to running threads that we're shutting down. This is used to
// gracefully shutdown the application.
//
// NOTE: A more idiomatic approach would be to use a tokio::sync::broadcast channel, and to send a
// shutdown signal to all running tasks. However, this is a bit more complicated to implement and
// we don't rely on global state for anything else.
pub(crate) static SHOULD_EXIT: AtomicBool = AtomicBool::new(false);
pub const EXIT_CHECK_INTERVAL: Duration = Duration::from_secs(1);<|MERGE_RESOLUTION|>--- conflicted
+++ resolved
@@ -3,26 +3,9 @@
         api,
         api::ws,
         auction::run_submission_loop,
-<<<<<<< HEAD
-        config::{
-            ChainId,
-            Config,
-            RunOptions,
-        },
-        opportunity_adapter::{
-            get_weth_address,
-            run_verification_loop,
-        },
-        state::{
-            ChainStore,
-            OpportunityStore,
-            Store,
-        },
-=======
         config::{ChainId, Config, RunOptions},
-        opportunity_adapter::run_verification_loop,
+        opportunity_adapter::{get_weth_address, run_verification_loop},
         state::{ChainStore, OpportunityStore, Store},
->>>>>>> 3591750f
     },
     anyhow::anyhow,
     ethers::{
